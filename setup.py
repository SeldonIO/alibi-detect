from setuptools import find_packages, setup


def readme():
    with open("README.md") as f:
        return f.read()


# read version file
exec(open("alibi_detect/version.py").read())

extras_require = {
    "prophet": [
        "fbprophet>=0.5, <0.7",
        "holidays==0.9.11",
        "pystan<3.0"
    ],
    "torch": [
        "torch>=1.7.0"
    ],
    # https://github.com/SeldonIO/alibi-detect/issues/375 and 387
    "tensorflow": [
        "tensorflow>=2.2.0, !=2.6.0, !=2.6.1, <2.9.0"
    ],
    "tensorflow_probability": [
        "tensorflow_probability>=0.8.0, <0.17.0"
    ],
    "numba": [
        # "numba>=0.50.0, !=0.54.0, <0.56.0"
    ],
    'all': [
        "fbprophet>=0.5, <0.7",
        "holidays==0.9.11",
        "pystan<3.0",
        # "numba>=0.50.0, !=0.54.0, <0.56.0",
        "tensorflow_probability>=0.8.0, <0.17.0",
        "tensorflow>=2.2.0, !=2.6.0, !=2.6.1, <2.9.0",
        "torch>=1.7.0"
    ],
}

setup(
    name="alibi-detect",
    author="Seldon Technologies Ltd.",
    author_email="hello@seldon.io",
    version=__version__,  # type: ignore # noqa F821
    description="Algorithms for outlier detection, concept drift and metrics.",
    long_description=readme(),
    long_description_content_type="text/markdown",
    url="https://github.com/SeldonIO/alibi-detect",
    license="Apache 2.0",
    packages=find_packages(),
    include_package_data=True,
    python_requires=">=3.7",
    # lower bounds based on Debian Stable versions where available
    install_requires=[
        "matplotlib>=3.0.0, <4.0.0",
        "numpy>=1.16.2, <2.0.0",
        "pandas>=0.23.3, <2.0.0",
        "Pillow>=5.4.1, <10.0.0",
        "opencv-python>=3.2.0, <5.0.0",
        "scipy>=1.3.0, <2.0.0",
        'scikit-image>=0.14.2, !=0.17.1, <0.20',  # https://github.com/SeldonIO/alibi/issues/215
        "scikit-learn>=0.20.2, <2.0.0",
        "transformers>=4.0.0, <5.0.0",
        "dill>=0.3.0, <0.4.0",
        "tqdm>=4.28.1, <5.0.0",
        "requests>=2.21.0, <3.0.0",
        # will be removed in coming PRs:
<<<<<<< HEAD
=======
        "tensorflow_probability>=0.8.0, <0.17.0",
        "tensorflow>=2.2.0, !=2.6.0, !=2.6.1, <2.10.0",  # https://github.com/SeldonIO/alibi-detect/issues/375 and 387
>>>>>>> 11880274
        "numba>=0.50.0, !=0.54.0, <0.56.0"
    ],
    extras_require=extras_require,
    test_suite="tests",
    zip_safe=False,
    classifiers=[
        "Intended Audience :: Science/Research",
        "Operating System :: OS Independent",
        "Programming Language :: Python :: 3",
        "Programming Language :: Python :: 3.7",
        "Programming Language :: Python :: 3.8",
        "Programming Language :: Python :: 3.9",
        "Programming Language :: Python :: 3.10",
        "License :: OSI Approved :: Apache Software License",
        "Topic :: Scientific/Engineering",
    ],
)<|MERGE_RESOLUTION|>--- conflicted
+++ resolved
@@ -20,7 +20,7 @@
     ],
     # https://github.com/SeldonIO/alibi-detect/issues/375 and 387
     "tensorflow": [
-        "tensorflow>=2.2.0, !=2.6.0, !=2.6.1, <2.9.0"
+        "tensorflow>=2.2.0, !=2.6.0, !=2.6.1, <2.10.0",
     ],
     "tensorflow_probability": [
         "tensorflow_probability>=0.8.0, <0.17.0"
@@ -67,11 +67,6 @@
         "tqdm>=4.28.1, <5.0.0",
         "requests>=2.21.0, <3.0.0",
         # will be removed in coming PRs:
-<<<<<<< HEAD
-=======
-        "tensorflow_probability>=0.8.0, <0.17.0",
-        "tensorflow>=2.2.0, !=2.6.0, !=2.6.1, <2.10.0",  # https://github.com/SeldonIO/alibi-detect/issues/375 and 387
->>>>>>> 11880274
         "numba>=0.50.0, !=0.54.0, <0.56.0"
     ],
     extras_require=extras_require,
