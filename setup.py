--- conflicted
+++ resolved
@@ -20,17 +20,9 @@
     ],
     # https://github.com/SeldonIO/alibi-detect/issues/375 and 387
     "tensorflow": [
-<<<<<<< HEAD
         "tensorflow>=2.2.0, !=2.6.0, !=2.6.1, <2.10.0",
         "tensorflow_probability>=0.8.0, <0.17.0"
-=======
-        # "tensorflow>=2.2.0, !=2.6.0, !=2.6.1, <2.9.0"
-        # "tensorflow_probability>=0.8.0, <0.17.0"
->>>>>>> b20fadc5
     ],
-    # "tensorflow_probability": [
-    #     "tensorflow_probability>=0.8.0, <0.17.0"
-    # ],
     "numba": [
         # "numba>=0.50.0, !=0.54.0, <0.56.0"
     ],
