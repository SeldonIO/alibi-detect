from setuptools import find_packages, setup


def readme():
    with open("README.md") as f:
        return f.read()


# read version file
exec(open("alibi_detect/version.py").read())

extras_require = {"examples": ["seaborn>=0.9.0", "tqdm>=4.28.1", "nlp>=0.3.0"],
                  "prophet": ["fbprophet>=0.5, <0.7", "holidays==0.9.11"]}

setup(
    name="alibi-detect",
    author="Seldon Technologies Ltd.",
    author_email="hello@seldon.io",
    version=__version__,  # type: ignore # noqa F821
    description="Algorithms for outlier detection, concept drift and metrics.",
    long_description=readme(),
    long_description_content_type="text/markdown",
    url="https://github.com/SeldonIO/alibi-detect",
    license="Apache 2.0",
    packages=find_packages(),
    include_package_data=True,
    python_requires=">=3.6",
    # lower bounds based on Debian Stable versions where available
    install_requires=[
<<<<<<< HEAD
        "dask[array]>=2.25.0, <2022.0.0",  # dask switched to calver https://github.com/dask/community/issues/100
=======
        "dask[array]>=2.0.0, <2022.0.0",  # dask switched to calver https://github.com/dask/community/issues/100
>>>>>>> 826113cb
        "matplotlib>=3.0.0, <4.0.0",
        "numpy>=1.16.2, <2.0.0",
        "pandas>=0.23.3, <2.0.0",
        "Pillow>=5.4.1, <9.0.0",
        "opencv-python>=3.2.0, <5.0.0",
        "scipy>=1.1.0, <2.0.0",
        'scikit-image>=0.14.2, !=0.17.1, <0.19',  # https://github.com/SeldonIO/alibi/issues/215
        "scikit-learn>=0.20.2, <0.25.0",
        "tensorflow>=2.0.0, <2.5.0",
        "tensorflow_probability>=0.8.0, <0.13.0",
        "transformers>=2.10.0, <5.0.0"
    ],
    extras_require=extras_require,
    test_suite="tests",
    zip_safe=False,
)<|MERGE_RESOLUTION|>--- conflicted
+++ resolved
@@ -27,11 +27,7 @@
     python_requires=">=3.6",
     # lower bounds based on Debian Stable versions where available
     install_requires=[
-<<<<<<< HEAD
-        "dask[array]>=2.25.0, <2022.0.0",  # dask switched to calver https://github.com/dask/community/issues/100
-=======
         "dask[array]>=2.0.0, <2022.0.0",  # dask switched to calver https://github.com/dask/community/issues/100
->>>>>>> 826113cb
         "matplotlib>=3.0.0, <4.0.0",
         "numpy>=1.16.2, <2.0.0",
         "pandas>=0.23.3, <2.0.0",
