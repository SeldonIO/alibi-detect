--- conflicted
+++ resolved
@@ -20,15 +20,8 @@
     ],
     # https://github.com/SeldonIO/alibi-detect/issues/375 and 387
     "tensorflow": [
-<<<<<<< HEAD
-        # "tensorflow>=2.2.0, !=2.6.0, !=2.6.1, <2.10.0",
-    ],
-    "tensorflow_probability": [
-        # "tensorflow_probability>=0.8.0, <0.17.0"
-=======
         # "tensorflow_probability>=0.8.0, <0.18.0",
         # "tensorflow>=2.2.0, !=2.6.0, !=2.6.1, <2.10.0",  # https://github.com/SeldonIO/alibi-detect/issues/375 and 387
->>>>>>> 944e831f
     ],
     "numba": [
         "numba>=0.50.0, !=0.54.0, <0.56.0"
@@ -71,16 +64,9 @@
         "dill>=0.3.0, <0.4.0",
         "tqdm>=4.28.1, <5.0.0",
         "requests>=2.21.0, <3.0.0",
-<<<<<<< HEAD
-        # to be removed:
-        "tensorflow>=2.2.0, !=2.6.0, !=2.6.1, <2.10.0",
-        "tensorflow_probability>=0.8.0, <0.17.0",
-=======
         # will be removed in coming PRs:
         "tensorflow_probability>=0.8.0, <0.18.0",
         "tensorflow>=2.2.0, !=2.6.0, !=2.6.1, <2.10.0",  # https://github.com/SeldonIO/alibi-detect/issues/375 and 387
-        "numba>=0.50.0, !=0.54.0, <0.56.0"
->>>>>>> 944e831f
     ],
     extras_require=extras_require,
     test_suite="tests",
