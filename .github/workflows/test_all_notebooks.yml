# This workflows executes all example notebooks to ensure they are up-to-date.

name: test_all_notebooks

defaults:
  run:
    shell: bash  # To override PowerShell on Windows

on:
  # Trigger the workflow on manual dispatch and once a week
  workflow_dispatch:
  schedule:
    - cron: '0 0 * * 0'

jobs:
  test_notebooks:

    runs-on: ${{ matrix.os }}
    strategy:
      fail-fast: false  # Continue to run other builds despite a failure
      matrix:
        os: [ubuntu-latest]
        python-version: [ '3.7', '3.8', '3.9', '3.10' ]
        include: # Run macos and windows tests on only one python version
          - os: windows-latest 
            python-version:  '3.9'  # PyTorch doesn't yet have 3.10 support on Windows (https://pytorch.org/get-started/locally/#windows-python) 
          - os: macos-latest 
            python-version:  '3.10'

    steps:
      - name: Checkout code
        uses: actions/checkout@v2

      - name: Set up Python ${{ matrix.python-version }}
        uses: actions/setup-python@v2
        with:
          python-version: ${{ matrix.python-version }}

      - name: Install dependencies
        run: |
          python -m pip install --upgrade pip setuptools wheel
          python -m pip install --upgrade --upgrade-strategy eager -r requirements/dev.txt -r testing/requirements.txt
          python -m pip install --upgrade --upgrade-strategy eager -e .
          if [ "$RUNNER_OS" != "Windows" ] && [ ${{ matrix.python }} < '3.10' ]; then  # Skip Prophet tests on Windows as installation complex. Skip on Python 3.10 as not supported.
            python -m pip install --upgrade --upgrade-strategy eager -e .[prophet]
          fi
<<<<<<< HEAD
          python -m pip install --upgrade --upgrade-strategy eager -e .[tensorflow,torch,keops]
=======
          python -m pip install --upgrade --upgrade-strategy eager -e .[torch,tensorflow]
>>>>>>> 708db1e7
          python -m pip freeze

      - name: Run notebooks
        run: |
          pytest --no-cov -rA --durations=0 -vv testing/test_notebooks.py<|MERGE_RESOLUTION|>--- conflicted
+++ resolved
@@ -44,11 +44,7 @@
           if [ "$RUNNER_OS" != "Windows" ] && [ ${{ matrix.python }} < '3.10' ]; then  # Skip Prophet tests on Windows as installation complex. Skip on Python 3.10 as not supported.
             python -m pip install --upgrade --upgrade-strategy eager -e .[prophet]
           fi
-<<<<<<< HEAD
-          python -m pip install --upgrade --upgrade-strategy eager -e .[tensorflow,torch,keops]
-=======
-          python -m pip install --upgrade --upgrade-strategy eager -e .[torch,tensorflow]
->>>>>>> 708db1e7
+          python -m pip install --upgrade --upgrade-strategy eager -e .[torch,tensorflow,keops]
           python -m pip freeze
 
       - name: Run notebooks
