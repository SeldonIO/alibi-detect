name: CI

defaults:
  run:
    shell: bash  # To override PowerShell on Windows

on:
  # Trigger the workflow on push or pull request,
  # but only for the master branch
  push:
    branches:
      - master
  pull_request:
    branches:
      - master
      - 'feature/*'
    types: [opened, synchronize, reopened, ready_for_review]
  # Trigger workflow once per week
  schedule:
    - cron: '0 0 * * *'
  # Trigger the workflow on manual dispatch
  workflow_dispatch:


jobs:
  build:
    if: github.event.pull_request.draft == false

    runs-on: ${{ matrix.os }}
    strategy:
      matrix:
        os: [ubuntu-latest]
        python-version: [ '3.7', '3.8', '3.9', '3.10' ]
        include: # Run macos and windows tests on only one python version
          - os: windows-latest 
            python-version:  '3.9'  # PyTorch doesn't yet have 3.10 support on Windows (https://pytorch.org/get-started/locally/#windows-python) 
          - os: macos-latest 
            python-version:  '3.10'

    steps:
      - name: Checkout code
        uses: actions/checkout@v2

      - name: Set up Python ${{ matrix.python-version }}
        uses: actions/setup-python@v2
        with:
          python-version: ${{ matrix.python-version }}

      - name: Install dependencies
        run: |
          python -m pip install --upgrade pip setuptools wheel
          python -m pip install --upgrade --upgrade-strategy eager -r requirements/dev.txt
          python -m pip install --upgrade --upgrade-strategy eager -e .
          if [ "$RUNNER_OS" != "Windows" ] && [ ${{ matrix.python }} < '3.10' ]; then  # Skip Prophet tests on Windows as installation complex. Skip on Python 3.10 as not supported.
            python -m pip install --upgrade --upgrade-strategy eager -e .[prophet]
          fi
<<<<<<< HEAD
          python -m pip install -e .[tensorflow,tensorflow_probability,torch]
=======
          python -m pip install --upgrade --upgrade-strategy eager -e .[torch]
>>>>>>> 11880274
          python -m pip freeze

      - name: Lint with flake8
        run: |
          flake8 alibi_detect

      - name: Typecheck with mypy
        run: |
          mypy alibi_detect

      - name: Test with pytest
        run: |
          pytest alibi_detect

      - name: Build Python package
        run: |
          make build_pypi


  docs:
    if: github.event.pull_request.draft == false

    runs-on: ubuntu-18.04

    container:
      image: readthedocs/build:latest
      options: --user root

    steps:
      - uses: actions/checkout@v2
      - name: Create a virtualenv to use for docs build
        run: |
          python3.8 -m virtualenv $HOME/docs
      - name: Install dependencies
        run: |
          . $HOME/docs/bin/activate
          python -m pip install -r requirements/docs.txt
          python -m pip freeze
      - name: Build documentation to html
        run: |
          . $HOME/docs/bin/activate
          make build_docs
      - name: Build documentation to pdf via latex
        run: |
          . $HOME/docs/bin/activate
          make build_latex

  licenses:
    if: github.event.pull_request.draft == false

    runs-on: ubuntu-latest

    steps:
      - uses: actions/checkout@v2
      - name: Set up Python 3.x
        uses: actions/setup-python@v2
        with:
          python-version: '3.8'
      - name: Check 3rd party licenses haven't changed
        run: |
          pip install "tox>=3.21.0,<4.0.0"
          make licenses
          make check_licenses<|MERGE_RESOLUTION|>--- conflicted
+++ resolved
@@ -54,11 +54,7 @@
           if [ "$RUNNER_OS" != "Windows" ] && [ ${{ matrix.python }} < '3.10' ]; then  # Skip Prophet tests on Windows as installation complex. Skip on Python 3.10 as not supported.
             python -m pip install --upgrade --upgrade-strategy eager -e .[prophet]
           fi
-<<<<<<< HEAD
-          python -m pip install -e .[tensorflow,tensorflow_probability,torch]
-=======
-          python -m pip install --upgrade --upgrade-strategy eager -e .[torch]
->>>>>>> 11880274
+          python -m pip install --upgrade --upgrade-strategy eager -e .[tensorflow,tensorflow_probability,torch]
           python -m pip freeze
 
       - name: Lint with flake8
