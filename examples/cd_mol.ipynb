{
 "cells": [
  {
   "cell_type": "markdown",
   "metadata": {},
   "source": [
    "# Drift detection on molecular graphs\n",
    "\n",
    "## Methods\n",
    "\n",
    "We illustrate drift detection on molecular graphs using a variety of detectors:\n",
    "\n",
    "- [Kolmogorov-Smirnov detector](https://docs.seldon.io/projects/alibi-detect/en/latest/methods/ksdrift.html) on the output of the binary classification [Graph Isomorphism Network](https://arxiv.org/abs/1810.00826) to detect **prediction distribution shift**.\n",
    "\n",
    "- [Model Uncertainty detector](https://docs.seldon.io/projects/alibi-detect/en/latest/methods/modeluncdrift.html) which leverages a measure of uncertainty on the model predictions (in this case [MC dropout](https://arxiv.org/abs/1506.02142)) to detect drift which could lead to **degradation of model performance**.\n",
    "\n",
    "- [Maximum Mean Discrepancy detector](https://docs.seldon.io/projects/alibi-detect/en/latest/methods/mmddrift.html) on graph embeddings to flag **drift in the input data**.\n",
    "\n",
    "- [Learned Kernel detector](https://docs.seldon.io/projects/alibi-detect/en/latest/methods/learnedkerneldrift.html) which flags **drift in the input data** using a (deep) learned kernel. The method trains a (deep) kernel on part of the data to maximise an estimate of the test power. Once the kernel is learned a permutation test is performed in the usual way on the value of the Maximum Mean Discrepancy (MMD) on the held out test set.\n",
    "\n",
    "- [Kolmogorov-Smirnov detector](https://docs.seldon.io/projects/alibi-detect/en/latest/methods/ksdrift.html) to see if **drift** occurred **on graph level statistics** such as the number of nodes, edges and the average clustering coefficient.\n",
    "\n",
    "\n",
    "## Dataset\n",
    "\n",
    "We will train a classification model and detect drift on the *ogbg-molhiv* dataset. The dataset contains molecular graphs with both atom features (*atomic number-1, chirality, node degree, formal charge, number of H bonds, number of radical electrons, hybridization, aromatic?, in a ring?*) and bond level properties (*bond type (e.g. single or double), bond stereo code, conjugated?*). The goal is to predict whether a molecule inhibits HIV virus replication or not, so the task is binary classification. \n",
    "\n",
    "The dataset is split using the *scaffold splitting* procedure. This means that the molecules are split based on their 2D structural framework. Structurally different molecules are grouped into different subsets (train, validation, test) which could mean that there is drift between the splits.\n",
    "\n",
    "The dataset is retrieved from the [Open Graph Benchmark](https://ogb.stanford.edu/docs/graphprop/#ogbg-mol) dataset collection.\n",
    "\n",
    "## Dependencies\n",
    "\n",
    "Besides `alibi-detect`, this example notebook also uses [PyTorch Geometric](https://pytorch-geometric.readthedocs.io/en/latest/notes/installation.html) and [OGB](https://ogb.stanford.edu/docs/home/), both of which can be installed via pip/conda:"
   ]
  },
  {
   "cell_type": "code",
   "execution_count": null,
   "id": "2594b4ce",
   "metadata": {},
   "outputs": [],
   "source": [
    "!pip install ogb torch-geometric"
   ]
  },
  {
   "cell_type": "code",
   "execution_count": 1,
   "metadata": {},
   "outputs": [],
   "source": [
    "import numpy as np\n",
    "import os\n",
    "import torch\n",
    "\n",
    "def set_seed(seed: int) -> None:\n",
    "    torch.manual_seed(seed)\n",
    "    torch.cuda.manual_seed(seed)\n",
    "    np.random.seed(seed)\n",
    "\n",
    "set_seed(0)"
   ]
  },
  {
   "cell_type": "markdown",
   "metadata": {},
   "source": [
    "## Load and analyze data"
   ]
  },
  {
   "cell_type": "code",
   "execution_count": 2,
   "metadata": {},
   "outputs": [],
   "source": [
    "from ogb.graphproppred import PygGraphPropPredDataset\n",
    "from torch_geometric.data import DataLoader"
   ]
  },
  {
   "cell_type": "code",
   "execution_count": 3,
   "metadata": {
    "scrolled": true
   },
   "outputs": [],
   "source": [
    "dataset_name = 'ogbg-molhiv'\n",
    "batch_size = 32\n",
    "dataset = PygGraphPropPredDataset(name=dataset_name)\n",
    "split_idx = dataset.get_idx_split()"
   ]
  },
  {
   "cell_type": "markdown",
   "metadata": {},
   "source": [
    "We set some samples apart to serve as the reference data for our drift detectors. Note that the allowed format of the reference data is very flexible and can be `np.ndarray` or `List[Any]`:"
   ]
  },
  {
   "cell_type": "code",
   "execution_count": 4,
   "metadata": {},
   "outputs": [
    {
     "name": "stdout",
     "output_type": "stream",
     "text": [
      "Number of reference instances: 1000\n",
      "Number of H0 instances: 500\n"
     ]
    }
   ],
   "source": [
    "n_ref = 1000\n",
    "n_h0 = 500\n",
    "\n",
    "idx_tr = split_idx['train']\n",
    "idx_sample = np.random.choice(idx_tr.numpy(), size=n_ref + n_h0, replace=False)\n",
    "idx_ref, idx_h0 = idx_sample[:n_ref], idx_sample[n_ref:]\n",
    "x_ref = [dataset[i] for i in idx_ref]\n",
    "x_h0 = [dataset[i] for i in idx_h0]\n",
    "idx_tr = torch.from_numpy(np.setdiff1d(idx_tr, idx_sample))\n",
    "print(f'Number of reference instances: {len(x_ref)}')\n",
    "print(f'Number of H0 instances: {len(x_h0)}')"
   ]
  },
  {
   "cell_type": "code",
   "execution_count": 5,
   "metadata": {},
   "outputs": [
    {
     "name": "stdout",
     "output_type": "stream",
     "text": [
      "Number of train, val and test batches: 982, 129 and 129\n"
     ]
    }
   ],
   "source": [
    "dl_tr = DataLoader(dataset[idx_tr], batch_size=batch_size, shuffle=True)\n",
    "dl_val = DataLoader(dataset[split_idx['valid']], batch_size=batch_size, shuffle=False)\n",
    "dl_te = DataLoader(dataset[split_idx['test']], batch_size=batch_size, shuffle=False)\n",
    "print(f'Number of train, val and test batches: {len(dl_tr)}, {len(dl_val)} and {len(dl_te)}')"
   ]
  },
  {
   "cell_type": "code",
   "execution_count": 6,
   "metadata": {},
   "outputs": [
    {
     "name": "stdout",
     "output_type": "stream",
     "text": [
      "\n",
      "Dataset: PygGraphPropPredDataset(41127):\n",
      "=============================================================\n",
      "Number of graphs: 41127\n",
      "Number of node features: 9\n",
      "Number of edge features: 3\n",
      "Number of classes: 2\n",
      "\n",
      "Example: Data(edge_attr=[40, 3], edge_index=[2, 40], x=[19, 9], y=[1, 1])\n",
      "=============================================================\n",
      "Number of nodes: 19\n",
      "Number of edges: 40\n",
      "Average node degree: 2.11\n",
      "Contains isolated nodes: False\n",
      "Contains self-loops: False\n",
      "Is undirected: True\n"
     ]
    }
   ],
   "source": [
    "ds = dataset\n",
    "print()\n",
    "print(f'Dataset: {ds}:')\n",
    "print('=============================================================')\n",
    "print(f'Number of graphs: {len(ds)}')\n",
    "print(f'Number of node features: {ds.num_node_features}')\n",
    "print(f'Number of edge features: {ds.num_edge_features}')\n",
    "print(f'Number of classes: {ds.num_classes}')\n",
    "\n",
    "i = 0\n",
    "d = ds[i]\n",
    "\n",
    "print(f'\\nExample: {d}')\n",
    "print('=============================================================')\n",
    "\n",
    "print(f'Number of nodes: {d.num_nodes}')\n",
    "print(f'Number of edges: {d.num_edges}')\n",
    "print(f'Average node degree: {d.num_edges / d.num_nodes:.2f}')\n",
    "print(f'Contains isolated nodes: {d.contains_isolated_nodes()}')\n",
    "print(f'Contains self-loops: {d.contains_self_loops()}')\n",
    "print(f'Is undirected: {d.is_undirected()}')"
   ]
  },
  {
   "cell_type": "markdown",
   "metadata": {},
   "source": [
    "Let's plot some graph summary statistics such as the distribution of the node degrees, number of nodes and edges as well as the clustering coefficients:"
   ]
  },
  {
   "cell_type": "code",
   "execution_count": 7,
   "metadata": {
    "scrolled": true
   },
   "outputs": [],
   "source": [
    "import matplotlib.pyplot as plt\n",
    "import networkx as nx\n",
    "from networkx.algorithms.cluster import clustering\n",
    "from torch_geometric.utils import degree, to_networkx\n",
    "from tqdm import tqdm\n",
    "from typing import Tuple\n",
    "\n",
    "\n",
    "def degrees_and_clustering(loader: DataLoader) -> Tuple[np.ndarray, np.ndarray, np.ndarray, np.ndarray]:\n",
    "    degrees, c_coeff, num_nodes, num_edges = [], [], [], []\n",
    "    for data in tqdm(loader):\n",
    "        row, col = data.edge_index\n",
    "        deg = degree(row, data.x.size(0), dtype=data.x.dtype)\n",
    "        degrees.append(deg.numpy())\n",
    "        g = to_networkx(data, node_attrs=['x'], edge_attrs=['edge_attr'], to_undirected=True)\n",
    "        c = list(clustering(g).values())\n",
    "        c_coeff.append(c)\n",
    "        num_nodes += [d.num_nodes for d in data.to_data_list()]\n",
    "        num_edges += [d.num_edges for d in data.to_data_list()]\n",
    "    degrees = np.concatenate(degrees, axis=0)\n",
    "    c_coeff = np.concatenate(c_coeff, axis=0)\n",
    "    return degrees, c_coeff, np.array(num_nodes), np.array(num_edges)\n",
    "\n",
    "\n",
    "# x: nodes, edges, degree, cluster\n",
    "def plot_histogram(x: str, bins: int = None, log: bool = True) -> None:\n",
    "    if x == 'nodes':\n",
    "        vals = [num_nodes_tr, num_nodes_val, num_nodes_te]\n",
    "    elif x == 'edges':\n",
    "        vals = [num_edges_tr, num_edges_val, num_edges_te]\n",
    "    elif x == 'degree':\n",
    "        vals = [degree_tr, degree_val, degree_te]\n",
    "    elif x == 'cluster':\n",
    "        vals = [cluster_tr, cluster_val, cluster_te]\n",
    "    labels = ['train', 'val', 'test']\n",
    "    for v, l in zip(vals, labels):\n",
    "        plt.hist(v, density=True, log=log, label=l, bins=bins)\n",
    "    plt.title(f'{x} distribution')\n",
    "    plt.legend()\n",
    "    plt.show()"
   ]
  },
  {
   "cell_type": "code",
   "execution_count": 8,
   "metadata": {},
   "outputs": [
    {
     "name": "stderr",
     "output_type": "stream",
     "text": [
      "100%|██████████| 982/982 [00:19<00:00, 50.56it/s]\n",
      "100%|██████████| 129/129 [00:03<00:00, 42.44it/s]\n",
      "100%|██████████| 129/129 [00:02<00:00, 48.92it/s]\n"
     ]
    }
   ],
   "source": [
    "degree_tr, cluster_tr, num_nodes_tr, num_edges_tr = degrees_and_clustering(dl_tr)\n",
    "degree_val, cluster_val, num_nodes_val, num_edges_val = degrees_and_clustering(dl_val)\n",
    "degree_te, cluster_te, num_nodes_te, num_edges_te = degrees_and_clustering(dl_te)"
   ]
  },
  {
   "cell_type": "code",
   "execution_count": 9,
   "metadata": {},
   "outputs": [
    {
     "name": "stdout",
     "output_type": "stream",
     "text": [
      "Average number and stdev of nodes, edges, degree and clustering coefficients:\n",
      "\n",
      "Train...\n",
      "Nodes: 25.3 +- 12.0\n",
      "Edges: 54.1 +- 26.1\n",
      "Degree: 2.1 +- 0.8\n",
      "Clustering: 0.001 +- 0.028\n",
      "\n",
      "Validation...\n",
      "Nodes: 27.8 +- 12.8\n",
      "Edges: 61.1 +- 27.8\n",
      "Degree: 2.2 +- 0.8\n",
      "Clustering: 0.003 +- 0.042\n",
      "\n",
      "Test...\n",
      "Nodes: 25.3 +- 12.5\n",
      "Edges: 55.6 +- 27.1\n",
      "Degree: 2.2 +- 0.7\n",
      "Clustering: 0.004 +- 0.058\n"
     ]
    }
   ],
   "source": [
    "print('Average number and stdev of nodes, edges, degree and clustering coefficients:')\n",
    "print('\\nTrain...')\n",
    "print(f'Nodes: {num_nodes_tr.mean():.1f} +- {num_nodes_tr.std():.1f}')\n",
    "print(f'Edges: {num_edges_tr.mean():.1f} +- {num_edges_tr.std():.1f}')\n",
    "print(f'Degree: {degree_tr.mean():.1f} +- {degree_tr.std():.1f}')\n",
    "print(f'Clustering: {cluster_tr.mean():.3f} +- {cluster_tr.std():.3f}')\n",
    "\n",
    "print('\\nValidation...')\n",
    "print(f'Nodes: {num_nodes_val.mean():.1f} +- {num_nodes_val.std():.1f}')\n",
    "print(f'Edges: {num_edges_val.mean():.1f} +- {num_edges_val.std():.1f}')\n",
    "print(f'Degree: {degree_val.mean():.1f} +- {degree_val.std():.1f}')\n",
    "print(f'Clustering: {cluster_val.mean():.3f} +- {cluster_val.std():.3f}')\n",
    "\n",
    "print('\\nTest...')\n",
    "print(f'Nodes: {num_nodes_te.mean():.1f} +- {num_nodes_te.std():.1f}')\n",
    "print(f'Edges: {num_edges_te.mean():.1f} +- {num_edges_te.std():.1f}')\n",
    "print(f'Degree: {degree_te.mean():.1f} +- {degree_te.std():.1f}')\n",
    "print(f'Clustering: {cluster_te.mean():.3f} +- {cluster_te.std():.3f}')"
   ]
  },
  {
   "cell_type": "code",
   "execution_count": 10,
   "metadata": {},
   "outputs": [
    {
     "data": {
      "image/png": "iVBORw0KGgoAAAANSUhEUgAAAXwAAAEICAYAAABcVE8dAAAABHNCSVQICAgIfAhkiAAAAAlwSFlzAAALEgAACxIB0t1+/AAAADh0RVh0U29mdHdhcmUAbWF0cGxvdGxpYiB2ZXJzaW9uMy4xLjIsIGh0dHA6Ly9tYXRwbG90bGliLm9yZy8li6FKAAAZ7klEQVR4nO3dfZRU9Z3n8fdH7NCiiAg+8ZTuCa6isKK2iquTxc04gooYcxSfzpiNY8dRJw+7cdNOYgbPZFf27BnjeHxa3HDUieCwmqwSyBGdQXEmJCoeJsCAARVD4wMPCgEjRuN3/6jbWP1QdHX37arbdT+vc/pYde+te791LT7969/91e8qIjAzs9p3QLULMDOzynDgm5nlhAPfzCwnHPhmZjnhwDczywkHvplZTjjwbUCR9KykP+/nY8yW9KPk8ThJeyQNSmnf90u6NXk8VVJrGvtN9vfHkl5Ja39Wew6sdgFmWRYRvwEO6W47SV8G/jwizu5mf9enVBqSAjg2IjYm+34eOC6t/VvtcQvfrELS+ivBrLcc+NbvJG2S9C1Jv5K0S9I/SKovWn+dpI2S3pX0pKRRRevOlbQ+ed3dgDrs+yuS1kl6T9JTkj6bLJekH0jaKum3klZLmliivkZJz0naLelpYGTRugZJIenA5PmXJb2WbPu6pKskTQDuB85Mun92Jts+KOk+SUskvQ+ckyz7fofj/5Wk7cl5uqpoebvuq+TY/5w8Xp4s/tfkmLM6dhFJmpDsY6ektZIuKlr3oKR7JC1O3ssvJX2uu/+XNrA58K1SLgOmAY3Avwe+DCDpPwG3J+uPAd4AHk3WjQR+DHyXQgi/CpzVtkNJM4G/Ai4BjgCeBxYkq/8U+Dzw74Bhyf53lKhtPrAyOcbfANd0tZGkg4G7gOkRMRT4D8CqiFgHXA+siIhDIuKwopddCfx3YCjwz13s9ujkuKOT486V1G23TER8Pnl4UnLMf+hQax2wCFgKHAn8JfBIh31fDtwGDAc2JnVaDXPgW6XcFRFvRsS7FIJocrL8KmBeRLwcER8Ct1BoKTcA5wNrI+KxiPgIuBN4u2if1wO3R8S6iPgY+B/A5KSV/xGFkD0eULLNWx2LkjQOOA24NSI+jIjlSX2lfAJMlHRQRLwVEWu7ed9PRMS/RMQnEbG3xDZtx34OWEzhl1NfTaFw7WFORPw+Iv4J+ClwRdE2P4mIF5Jz9wif/j+xGuXAt0opDurf8emF0FEUWvUARMQeCi3x0cm6zUXrovg58Fng75Iui53AuxS6fEYnAXc3cA+wVdJcSYd2Udco4L2IeL9o2RtdbEeyzSwKv2jeSrpDju/mfW/uZn1Xxx5VauMeGAVsjohPOux7dNHzUv9PrEY58K3a3qQQ3MC+bpMRwBbgLWBs0ToVP6cQpl+NiMOKfg6KiJ8DRMRdEXEqcAKFrp2buzj+W8Dw5LhtxpUqNiKeiohzKXQ/rQceaFtV6iWl9pXo6thvJo/fB4YUrTu6m30VexMYK6n43/g4CufVcsqBb9W2APjPkiZLGkyhW+aXEbGJQvfGiZIuSS6afo32oXc/cIukEwEkDZN0afL4NElnJH3Z7wN7KXTHtBMRbwAvAbdJ+oyks4EZXRUq6ShJM5OA/hDYU7TPd4Axkj7Ti3PQduw/Bi4E/m+yfBVwiaQhksYD13Z43TvAH5XY5y8ptNr/m6Q6SVOT9/VoL+qzGuHAt6qKiGeAW4HHKbS2P0fhYiIRsR24FJhDoZvnWOBfil77E+B/Ao9K+i2wBpierD6UQuv7PQpdGTuA/1WijCuBMyh0Cf018HCJ7Q4A/guF1vO7wH8E/iJZ90/AWuBtSdvLff8UulXeS/b5CHB9RKxP1v0A+D2FYH8oWV9sNvBQ0qXVrt8/In5PIeCnA9uBe4E/K9q35ZB8AxQzs3xwC9/MLCcc+GZmOeHANzPLCQe+mVlOZHq2zJEjR0ZDQ0O1yzAzG1BWrly5PSKO6Lg804Hf0NDASy+9VO0yzMwGFEldfls8k106kmZImrtr165ql2JmVjMyGfgRsSgimocNG1btUszMakYmA9/MzNKXyT58STOAGePHj692KWY2wHz00Ue0trayd2+p2ahrR319PWPGjKGurq6s7TM9tUJTU1P4oq2Z9cTrr7/O0KFDGTFiBIUJVmtTRLBjxw52795NY2Nju3WSVkZEU8fXuEvHzGrK3r17az7sASQxYsSIHv0l48A3s5pT62HfpqfvM5OB72GZZmbpy+RF24hYBCxqamq6rtq1tJn00KROy1Zfs7oKlZhZTzS0LE51f5vmXNDtNjt37mT+/PnccMMNPdr3+eefz/z58znssMN6W95+ZbKFb2Y2kO3cuZN777230/KPP/54v69bsmRJv4U9ZLSFP6DM7vDlsNnuhjLLu5aWFl599VUmT55MXV0d9fX1DB8+nPXr1/PrX/+aiy++mM2bN7N3716+/vWv09zcDHw6ncyePXuYPn06Z599Nj//+c8ZPXo0TzzxBAcddFCf6spk4A+UcfgNLYvZVN9hoX8BmOXenDlzWLNmDatWreLZZ5/lggsuYM2aNfuGT86bN4/DDz+cDz74gNNOO40vfelLjBgxot0+NmzYwIIFC3jggQe47LLLePzxx7n66qv7VFcmu3QGytQKm+qvrHYJZjYAnH766e3Gyt91112cdNJJTJkyhc2bN7Nhw4ZOr2lsbGTy5MkAnHrqqWzatKnPdWSyhT9QTGoc12nZ6td/0+558QWjci72mFntOfjgg/c9fvbZZ3nmmWdYsWIFQ4YMYerUqV2OpR88ePC+x4MGDeKDDz7ocx0O/JR1/CUwlBZ2r5tTpWrMrBqGDh3K7t27u1y3a9cuhg8fzpAhQ1i/fj2/+MUvKlaXA78bbS30oROqXIiZ9Uo1/rIeMWIEZ511FhMnTuSggw7iqKOO2rdu2rRp3H///UyYMIHjjjuOKVOmVKyuTAb+QLloa2ZWyvz587tcPnjwYH72s591ua6tn37kyJGsWbNm3/JvfetbqdTki7ZmZjmRyRZ+rdk3mmc2HqZpZlWTyRa+mZmlz4FvZpYTDnwzs5zIZB9+lkbptPW/T6Lzl6zMzAaSTAZ+FqdHNrMBquP8Vn3eX/oDLw455BD27NmT+n47ymTgV1u7ue+7mD4hVZ5szcwqxIFvZpaylpYWxo4dy4033gjA7NmzOfDAA1m2bBnvvfceH330Ed///veZOXNmRety4CeKJznzNApm1hezZs3iG9/4xr7AX7hwIU899RRf+9rXOPTQQ9m+fTtTpkzhoosuquj9dx34ZmYpO/nkk9m6dStvvvkm27ZtY/jw4Rx99NF885vfZPny5RxwwAFs2bKFd955h6OPPrpidTnwK6DdDJrJ9QHfD9estl166aU89thjvP3228yaNYtHHnmEbdu2sXLlSurq6mhoaOhyWuT+5MCncJG20t04bV1Ine6YZWY1YdasWVx33XVs376d5557joULF3LkkUdSV1fHsmXLeOONNypekwPfzGpblUa+nXjiiezevZvRo0dzzDHHcNVVVzFjxgwmTZpEU1MTxx9/fMVrymTgZ+mLV/3Ft0c0q32rV3/adTty5EhWrFjR5XaVGIMPGQ38PHzxqpzbI5qZpSmTgZ9rxV/E8pewzCxFnjzNzCwnHPhmZjnhwDczywkHvplZTviirZnVtHaz36agnG/J79y5k/nz53PDDTf0eP933nknzc3NDBkypDfl7Zdb+GZmKdu5cyf33ntvr15755138rvf/S7ligrcwjczS1lLSwuvvvoqkydP5txzz+XII49k4cKFfPjhh3zxi1/ktttu4/333+eyyy6jtbWVP/zhD9x666288847vPnmm5xzzjmMHDmSZcuWpVqXA9/MLGVz5sxhzZo1rFq1iqVLl/LYY4/xwgsvEBFcdNFFLF++nG3btjFq1CgWLy7Mq7Vr1y6GDRvGHXfcwbJlyxg5cmTqdblLx8ysHy1dupSlS5dy8sknc8opp7B+/Xo2bNjApEmTePrpp/n2t7/N888/z7BhKd+KsQsVbeFLuhi4ADgU+GFELK3k8c3MKi0iuOWWW/jqV7/aad3LL7/MkiVL+O53v8sXvvAFvve97/VrLWW38CXNk7RV0poOy6dJekXSRkkt+9tHRPy/iLgOuB6Y1buSc2T2sPY/ZjYgDB06lN27dwNw3nnnMW/evH0TpG3ZsmXfzVGGDBnC1Vdfzc0338zLL7/c6bVp60kL/0HgbuDhtgWSBgH3AOcCrcCLkp4EBgG3d3j9VyJia/L4u8nrzMz6VTVuNjRixAjOOussJk6cyPTp07nyyis588wzATjkkEP40Y9+xMaNG7n55ps54IADqKur47777gOgubmZadOmMWrUqNQv2ioiyt9YagB+GhETk+dnArMj4rzk+S0AEdEx7NteL2AO8HREPFNim2agGWDcuHGnVuImAWmP0+2tbmfL9GRqZt1at24dEybk58bUXb1fSSsjoqnjtn3twx8NbC563gqcsZ/t/xL4E2CYpPERcX/HDSJiLjAXoKmpqfzfRnnQsVvHvwDMrAcqetE2Iu4C7upuuzzcAMXMrNL6GvhbgLFFz8cky/okDzdAKZdvlGLWcxFBoQe5tvWkSx76HvgvAsdKaqQQ9JcDvndfL3UV7mbWM/X19ezYsYMRI0bUdOhHBDt27KC+vr7s15Qd+JIWAFOBkZJagb+OiB9Kugl4isLInHkRsbZnZXd5LHfpmFmvjBkzhtbWVrZt21btUvpdfX09Y8aMKXv7sgM/Iq4osXwJsKTsI5Z3LHfpmFmv1NXV0djYWO0yMslTK5iZ5UQmA1/SDElzd+3ysEMzs7RkcrZMd+mUyePyzawHMtnCNzOz9GUy8N2lY2aWvkwGfkQsiojmSswPbWaWF5nsw7f987dvzaw3MtnCNzOz9GUy8N2Hb2aWvkwGvvvwzczS5z78GjGpcRwU3cilGnf5MbNsy2QL38zM0ufANzPLiUx26fTn9MhZuX9tv5s9zFMtmFk7mQx8z6WTEs+1Y2ZF3KVjZpYTDnwzs5xw4JuZ5YQD38wsJzJ50db6rssJ1qpQh5llRyZb+J5Lx8wsfZls4XtYZuV09b0ET8tgVpsy2cI3M7P0OfDNzHLCgW9mlhMOfDOznHDg51nHuXbMrKY58M3McsKBb2aWE5kMfH/xyswsfZkMfN/EvMpmD3P/vlkNyuQ3ba269s3D45uim9WUTLbwzcwsfW7h50hDy+J2zzfVV6kQM6sKt/DNzHLCLfwcGTqhpd3zSXSeM7+k2cN8E3SzAc4tfDOznHDgm5nlhLt0rCyTGse1G6YJHqppNtC4hW9mlhNu4Vvvdfw2ri/qmmVaxVr4kiZIul/SY5L+olLHNTOzgrICX9I8SVslremwfJqkVyRtlNRS6vUAEbEuIq4HLgPO6n3JZmbWG+W28B8EphUvkDQIuAeYDpwAXCHpBEmTJP20w8+RyWsuAhYDS1J7B2ZmVpay+vAjYrmkhg6LTwc2RsRrAJIeBWZGxO3AhSX28yTwpKTFwPyutpHUDDQDjBvXgy8GmZnZfvXlou1oYHPR81bgjFIbS5oKXAIMZj8t/IiYC8wFaGpqij7UZ2ZmRSo2SicingWeLWdbSTOAGePHj+/PkszMcqUvo3S2AGOLno9JlvWZb4BiZpa+vrTwXwSOldRIIegvB65MpSobmDwu3yzTyh2WuQBYARwnqVXStRHxMXAT8BSwDlgYEWvTKMr3tDUzS1+5o3SuKLF8Cf0wxDIiFgGLmpqarkt732ZmeeW5dMzMciKTge8uHTOz9GVy8jR36eSEL/KaVVQmW/hmZpa+TAa+u3TMzNLnLh3rP+6yMcuUTAa+DQyTGsub3G7167/p50rMrByZ7NIxM7P0ZTLw3YdvZpa+TAa+J08zM0tfJgPfzMzS54u2VjENLYv3Pd4054IqVmKWT27hm5nlRCYD3xdtzczSl8nA90VbM7P0ZTLwrfYV9+fvb5mZpceBb2aWEx6lYxWzqb6PtzzuODdPp/W+5mO2P27hm5nlhAPfzCwnMhn4HpZpZpa+TAa+h2WamaXPF22t35U7bz7rOrzuoUntF5TYj+fbNytPzQZ+qTHdQydUuBAr26b6K2F20YJyf1GU4lE9Zu1kskvHzMzS58A3M8sJB76ZWU448M3McsKBb2aWE5kMfH/xyswsfZkMfH/xyswsfZkMfDMzS1/NfvHKrMc6flGruy9m+YtdNsC4hW9mlhMOfDOznHDgm5nlhAPfzCwnfNHWatKkhyZ1P9tmd9MvF61ffc3q7o/ZxevLeZ1ZpbiFb2aWEw58M7OccOCbmeVERQNf0sGSXpJ0YSWPa2ZmZV60lTQPuBDYGhETi5ZPA/4OGAT8n4iY082uvg0s7GWtZvtVfFtL38rSrLNyR+k8CNwNPNy2QNIg4B7gXKAVeFHSkxTC//YOr/8KcBLwb0B930o2M7PeKCvwI2K5pIYOi08HNkbEawCSHgVmRsTtFP4aaEfSVOBg4ATgA0lLIuKTLrZrBpoBxo3r402szcxsn76Mwx8NbC563gqcUWrjiPgOgKQvA9u7Cvtku7nAXICmpqboQ31mZlak4l+8iogHu9tG0gxgxvjx4/u/IDOznOjLKJ0twNii52OSZX3mG6CYmaWvLy38F4FjJTVSCPrLgStTqcqsFzbVf/rxm0RGrv8Uz5nf0/n1+zqffnfz9Xfa3vP317qyWviSFgArgOMktUq6NiI+Bm4CngLWAQsjYm0aRfmetmZm6St3lM4VJZYvAZakWlFhv4uARU1NTdelvW8zs7zy1ApmZjmRyemRPUonnzpNL9zPr+vRMTpOpQyUM/Fxu9qSfZQ7ZXKXx8z5dMs+J32TyRa+R+mYmaUvk4FvZmbpy2Tge5SOmVn6Mhn47tIxM0tfJgPfzMzS58A3M8uJTAa++/DNzNKXycB3H76ZWfoyGfhmZpY+B76ZWU448M3MciKTge+LtmZm6ctk4PuirZlZ+jI5W6ZZLWtoWdzu+aY5F/TPfutT2a3VkEy28M3MLH0OfDOznHDgm5nlhAPfzCwnMnnR1rc4NCut48XZaitVT1oXoy09mWzhe1immVn6Mhn4ZmaWPge+mVlOOPDNzHLCgW9mlhMOfDOznMjksEyzPGkb1ui5b6y/ZbKF7+mRzczSl8nA9zh8M7P0ZTLwzcwsfQ58M7OccOCbmeWEA9/MLCcc+GZmOeHANzPLCX/xyszKkrV5+LMo6/cGcAvfzCwnHPhmZjnhwDczywkHvplZTlQs8CVNlfS8pPslTa3Ucc3MrKCswJc0T9JWSWs6LJ8m6RVJGyW1dLObAPYA9UBr78o1M7PeKndY5oPA3cDDbQskDQLuAc6lEOAvSnoSGATc3uH1XwGej4jnJB0F3AFc1bfSzcysJ8oK/IhYLqmhw+LTgY0R8RqApEeBmRFxO3Dhfnb3HjC41EpJzUAzwLhx48opz8zMytCXPvzRwOai563Jsi5JukTS/wb+nsJfC12KiLkR0RQRTUcccUQfyjMzs2IV+6ZtRPwY+HE520qaAcwYP358/xZlZpYjfWnhbwHGFj0fkyzrM9/xyswsfX0J/BeBYyU1SvoMcDnwZDplmZlZ2sodlrkAWAEcJ6lV0rUR8TFwE/AUsA5YGBFr0yjKNzE3M0tfuaN0riixfAmwJNWKCvtdBCxqamq6Lu19m5nlladHNhtA+nOK4rZ99/dUvvt7D6WO3faaoRP6dozu9l+unp6j/t5/uTI5l467dMzM0pfJwPcoHTOz9GUy8M3MLH2ZDHx36ZiZpS+Tge8uHTOz9GUy8M3MLH0OfDOznMhk4LsP38wsfZkMfPfhm5mlTxFR7RpKkrQNeKMHLxkJbO+ncgYyn5fOfE468znpbKCek89GRKcbimQ68HtK0ksR0VTtOrLG56Uzn5POfE46q7VzkskuHTMzS58D38wsJ2ot8OdWu4CM8nnpzOekM5+TzmrqnNRUH76ZmZVWay18MzMrwYFvZpYTNRP4kqZJekXSRkkt1a6nWiRtkrRa0ipJLyXLDpf0tKQNyX+HV7vO/iRpnqStktYULevyHKjgruRz8ytJp1Sv8v5V4rzMlrQl+bysknR+0bpbkvPyiqTzqlN1/5E0VtIySf8maa2kryfLa/azUhOBL2kQcA8wHTgBuELSCdWtqqrOiYjJReOHW4B/jIhjgX9MnteyB4FpHZaVOgfTgWOTn2bgvgrVWA0P0vm8APwg+bxMTu5TTfLv53LgxOQ19yb/zmrJx8B/jYgTgCnAjcn7rtnPSk0EPnA6sDEiXouI3wOPAjOrXFOWzAQeSh4/BFxcxVr6XUQsB97tsLjUOZgJPBwFvwAOk3RMZSqtrBLnpZSZwKMR8WFEvA5spPDvrGZExFsR8XLyeDewDhhNDX9WaiXwRwObi563JsvyKIClklZKak6WHRURbyWP3waOqk5pVVXqHPizAzclXRTzirr7cnVeJDUAJwO/pIY/K7US+PapsyPiFAp/ft4o6fPFK6MwDjfXY3F9Dtq5D/gcMBl4C/jb6pZTeZIOAR4HvhERvy1eV2uflVoJ/C3A2KLnY5JluRMRW5L/bgV+QuHP8Hfa/vRM/ru1ehVWTalzkOvPTkS8ExF/iIhPgAf4tNsmF+dFUh2FsH8kIn6cLK7Zz0qtBP6LwLGSGiV9hsLFpierXFPFSTpY0tC2x8CfAmsonItrks2uAZ6oToVVVeocPAn8WTICYwqwq+jP+ZrXoQ/6ixQ+L1A4L5dLGiypkcKFyhcqXV9/kiTgh8C6iLijaFXtflYioiZ+gPOBXwOvAt+pdj1VOgd/BPxr8rO27TwAIyiMNtgAPAMcXu1a+/k8LKDQPfERhX7Wa0udA0AURni9CqwGmqpdf4XPy98n7/tXFALtmKLtv5Ocl1eA6dWuvx/Ox9kUumt+BaxKfs6v5c+Kp1YwM8uJWunSMTOzbjjwzcxywoFvZpYTDnwzs5xw4JuZ5YQD38wsJxz4ZmY58f8Bgqv7ZGan+2EAAAAASUVORK5CYII=\n",
      "text/plain": [
       "<Figure size 432x288 with 1 Axes>"
      ]
     },
     "metadata": {
      "needs_background": "light"
     },
     "output_type": "display_data"
    },
    {
     "data": {
      "image/png": "iVBORw0KGgoAAAANSUhEUgAAAXwAAAEICAYAAABcVE8dAAAABHNCSVQICAgIfAhkiAAAAAlwSFlzAAALEgAACxIB0t1+/AAAADh0RVh0U29mdHdhcmUAbWF0cGxvdGxpYiB2ZXJzaW9uMy4xLjIsIGh0dHA6Ly9tYXRwbG90bGliLm9yZy8li6FKAAAalUlEQVR4nO3dfZQV1Znv8e9PbGmRvoDgG29pIi6DsRM0HV+WrnVJHCMakSST+EZmyOi1zVXnmizN2M6owbsyI3Mzy1FWNIYYLiaKyviSgOKIJijOkkSBkAECCmorDSpIhKARB8xz/zjV3MOhG5ru6nOqT/0+a/Xi1K5dVc9umofdu3btUkRgZmbV74BKB2BmZuXhhG9mlhNO+GZmOeGEb2aWE074ZmY54YRvZpYTTviWKZLGSWqtcAzfkPQfRdvvSfp4Suf+e0l3J5/rJYWkA1M698gk1j5pnM+qjxO+2T5ERP+IeHVvdTr7H1VE/FNE/I804pLUIukvis79RhLrR2mc36qPE75ZmaTVkzfrKid863GShkp6WNImSa9J+l9F+w6WNFPSu5J+D3y25NgTJf1W0jZJ/ybpQUnfK9p/rqRlkrZIel7Sp4r2XSdpfXLsS5LO6CC+wZLmSPqjpBeAo0v2h6TRyedzJP0+Oed6SddKOgR4AhiaDKm8l7R5iqSHJN0r6Y/AN5Kye0tCuETSBklvSrq26LozS9q667cIST8DRgJzk+v9XekQURLDHEl/kLRW0mVF55oiabaknyZtWSmpce9/k9bbOeFbj5J0ADAX+B0wDDgD+Jaks5Iq36WQYI8GzgImFx17EPAoMBM4FLgf+HLR/hOAGcDlwGDgR8AcSX0lHQtcBXw2IuqSc7d0EOYdwHbgKOCS5KsjPwEuT855PPCriHgfOBvYkAyp9I+IDUn9icBDwEDgvg7O+TngGOALwHXFwzQdiYi/At4AJiTX+z/tVHsAaAWGAl8F/knS54v2n5fUGQjMAX6wr+ta7+aEbz3ts8BhEfG/I+K/krHwHwMXJvvPB/4xIv4QEeuAaUXHngIcCEyLiB0R8QjwQtH+JuBHEfGbiPgoIu4BPkyO+wjoCxwnqSYiWiLildLgkhucfwncFBHvR8QK4J69tGdHcs7/FhHvRsTSfbR/UUT8PCL+HBEfdFDn5uTay4H/C1y0j3Puk6QRwGnAdRGxPSKWAXcDf11U7T8iYl4y5v8z4NPdva5lmxO+9bSPURjq2NL2Bfw9cESyfyiwrqj+60WfhwLrY/cV/orrfgy4puTcI4ChEbEW+BYwBdgo6QFJQ9uJ7zAK/6l0FEOpvwTOAV6X9KykU/dStzTeztR5nUK7u2so8IeI2FZy7mFF228Vff4TUOv7DNXNCd962jrgtYgYWPRVFxHnJPvfpJCk24ws+vwmMEySisqK666j8NtB8bn7RcT9ABExKyJOp/AfQwD/3E58m4Cde4lhNxHxYkRMBA4Hfg7MbtvV0SEdnauDNo0E2oaD3gf6Fe07cj/OvQE4VFJdybnXdyIeq1JO+NbTXgC2JTdQD5bUR9Lxktpuzs4Grpc0SNJw4G+Ljl1EYWjmKkkHSpoInFS0/8fANyWdrIJDJH1RUp2kYyV9XlJfCuPzHwB/Lg0uGc54BJgiqZ+k4yi6j1BM0kGSJkkaEBE7gD8WnfNtYLCkAV34Ht2YXPuTwN8ADybly4BzJB0q6UgKv7EUexto9/mAZHjseeAWSbXJzexLgdIbxpYjTvjWo5KEei4wFngNeIfCWHJbYryZwlDDa8B8CmPJbcf+F/AVColqC/B14DEK4/RExGLgMgo3G98F1gLfSA7vC0xNrvcWhR759R2EeRXQP6k3k8I4ekf+CmhJZt18E5iUxLKawk3lV5Phpf0Zlnk2if2XwL9ExPyk/GcUbna3UPjePFhy3C3ADcn1rmVPFwH1FHr7jwLfjYin9yMuqzLyC1CsN5H0G+CuiNhbUjazdriHb5km6b9LOjIZ0pkMfAr490rHZdYb+Y68Zd2xFMb5DwFeBb4aEW9WNiSz3slDOmZmOeEhHTOznMj0kM6QIUOivr6+0mGYmfUqS5YseSciDistz2TClzQBmDB69GgWL15c6XDMzHoVSe0+LZ7JIZ2ImBsRTQMGdOUZFjMza08mE76ZmaXPCd/MLCcyOYZvZtZVO3bsoLW1le3bt1c6lB5XW1vL8OHDqamp6VR9J3wzqyqtra3U1dVRX1/P7gutVpeIYPPmzbS2tjJq1KhOHZPJIR1JEyRN37p1a6VDMbNeZvv27QwePLiqkz2AJAYPHrxfv8lkMuF7lo6ZdUe1J/s2+9vOTCZ8MzNLn8fwu6jhnoY9ypZPXl6BSMxsb+qbH0/1fC1Tv7jPOlu2bGHWrFlcccUV+3Xuc845h1mzZjFw4MCuhrdX7uGbmaVsy5Yt3HnnnXuU79y5c6/HzZs3r8eSPbiHn6q2nkRnegBmVr2am5t55ZVXGDt2LDU1NdTW1jJo0CBWr17Nyy+/zJe+9CXWrVvH9u3bufrqq2lqagKgvr6exYsX895773H22Wdz+umn8/zzzzNs2DB+8YtfcPDBB3crLvfwU9RSezEttRfDFN9sNsuzqVOncvTRR7Ns2TK+//3vs3TpUm6//XZefvllAGbMmMGSJUtYvHgx06ZNY/PmzXucY82aNVx55ZWsXLmSgQMH8vDDD3c7Lvfwzcx62EknnbTbXPlp06bx6KOPArBu3TrWrFnD4MGDdztm1KhRjB07FoDPfOYztLS0dDsOJ/xOau8mrZlZZxxyyCG7Pj/zzDM8/fTTLFq0iH79+jFu3Lh259L37dt31+c+ffrwwQcfdDuOTA7p+MErM+vN6urq2LZtW7v7tm7dyqBBg+jXrx+rV6/m17/+ddniymQPPyLmAnMbGxsvq3QsbTdi68ZUOBAz65JKTKIYPHgwp512GscffzwHH3wwRxxxxK5948eP56677mLMmDEce+yxnHLKKWWLK5MJvxq0N/fXs3fM8mPWrFntlvft25cnnnii3X1t4/RDhgxhxYoVu8qvvfbaVGJywk9Rw6iRuz7X0cy2VVMrGI2Z2e6c8HtQ3Zjm3bYb7mn207hmVjGZvGlrZmbpc8IvtykD/GCWmVWEE76ZWU444ZuZ5YRv2lZK6bDOFD9kZtYj0h5C7YF/q/379+e9995L/bylnPD3oaX2YgAaGLmPmmZm2eaEb2aWsubmZkaMGMGVV14JwJQpUzjwwANZsGAB7777Ljt27OB73/seEydOLGtcZR3Dl/QlST+W9KCkL5Tz2mZm5XLBBRcwe/bsXduzZ89m8uTJPProoyxdupQFCxZwzTXXEBFljavTPXxJM4BzgY0RcXxR+XjgdqAPcHdEdPh4aUT8HPi5pEHAvwDzuxp4b1X8NG6b5a+9UYFIzKynnHDCCWzcuJENGzawadMmBg0axJFHHsm3v/1tFi5cyAEHHMD69et5++23OfLII8sW1/4M6cwEfgD8tK1AUh/gDuBMoBV4UdIcCsn/lpLjL4mIjcnnG5LjzMyq0te+9jUeeugh3nrrLS644ALuu+8+Nm3axJIlS6ipqaG+vr7dZZF7UqcTfkQslFRfUnwSsDYiXgWQ9AAwMSJuofDbwG4kCZgKPBERS9u7jqQmoAlg5MjK3Cjdbe37dnrkZmb7csEFF3DZZZfxzjvv8OyzzzJ79mwOP/xwampqWLBgAa+//nrZY+ruTdthwLqi7Vbg5L3U/1vgL4ABkkZHxF2lFSJiOjAdoLGxsbwDXGZWfSo05fmTn/wk27ZtY9iwYRx11FFMmjSJCRMm0NDQQGNjI5/4xCfKHlNZZ+lExDRgWjmv2VnFyxl77XszS8Py5f9/scQhQ4awaNGiduuVYw4+dH+WznpgRNH28KSsW/zGKzOz9HU34b8IHCNplKSDgAuBOd0NKiLmRkTTgAE5WmSsbVE1L6xmZj2k0wlf0v3AIuBYSa2SLo2IncBVwJPAKmB2RKzsblDu4ZuZpW9/Zulc1EH5PGBeahFR/nfaNtzT4HF7M6t6Xi3TzCwnMrmWjqQJwITRo0dXOpTK8EqaZtYDMpnwyz2kY2bVa7cHKVPQmfdSb9myhVmzZnHFFVfs9/lvu+02mpqa6NevX1fC2ysP6ZiZpWzLli3ceeedXTr2tttu409/+lPKERVksoef+yEdM+vVmpubeeWVVxg7dixnnnkmhx9+OLNnz+bDDz/ky1/+MjfffDPvv/8+559/Pq2trXz00UfceOONvP3222zYsIHPfe5zDBkyhAULFqQaVyYTft6GdEpX0PTqmWa929SpU1mxYgXLli1j/vz5PPTQQ7zwwgtEBOeddx4LFy5k06ZNDB06lMcfLzzlv3XrVgYMGMCtt97KggULGDJkSOpxeUjHzKwHzZ8/n/nz53PCCSdw4oknsnr1atasWUNDQwNPPfUU1113Hc899xzleNA0kz18K+FZO2a9VkRw/fXXc/nll++xb+nSpcybN48bbriBM844g5tuuqlHY8lkws/7GL5fkmLWu9XV1bFt2zYAzjrrLG688UYmTZpE//79Wb9+PTU1NezcuZNDDz2Ur3/96wwcOJC77757t2N7Ykgnkwk/b2P4ZtZzOjONMm2DBw/mtNNO4/jjj+fss8/m4osv5tRTTwWgf//+3Hvvvaxdu5bvfOc7HHDAAdTU1PDDH/4QgKamJsaPH8/QoUNTv2mrcr9TcX80NjbG4sWLe/w6ac/T7Qm79fA9pGPWoVWrVjFmTH7WSmmvvZKWRERjaV3ftDUzywknfDOznMjkGH7eb9ruk2ftmO1VRFB4hXZ1298h+Uz28HP5AhQzS0VtbS2bN2/e72TY20QEmzdvpra2ttPHZLKHb2bWVcOHD6e1tZVNmzZVOpQeV1tby/Dhwztd3wnfzKpKTU0No0aNqnQYmeSE30t4vR0z665MjuGbmVn6nPDNzHIikwlf0gRJ07du9XRDM7O0ZDLhe1qmmVn6MpnwzcwsfU74ZmY54YRvZpYTTvhmZjnhB696qd0exErW81/+2hteSM3MOuQevplZTjjhly41bGZWpTI5pNOT6+HXNz++23ZL51cWNTPr1TKZ8P0S865pGDVy13g+VOblzWaWXR7SMTPLCSd8M7OccMI3M8uJTI7hW0ram4HkefpmueUevplZTjjhm5nlhId0qljpe3ABlpcO83iIxyw3nPBzrqFo3n4bz983q065S/h1Y5p3225gz16wmVk18hi+mVlOlC3hSxoj6S5JD0n6n+W6rpmZFXQq4UuaIWmjpBUl5eMlvSRpraTmjo4HiIhVEfFN4HzgtK6HbGZmXdHZHv5MYHxxgaQ+wB3A2cBxwEWSjpPUIOmxkq/Dk2POAx4H5qXWAjMz65RO3bSNiIWS6kuKTwLWRsSrAJIeACZGxC3AuR2cZw4wR9LjwKz26khqApoARo70DdW0tTdVcw9tUzc9ZdOsqnRnls4wYF3RditwckeVJY0DvgL0ZS89/IiYDkwHaGxsjG7EZ2ZmRco2LTMingGe6UzdnnwBiu3brt8C2t6V63n5ZlWhO7N01gMjiraHJ2XdFhFzI6JpwAC/ftDMLC3dSfgvAsdIGiXpIOBCYE46YZmZWdo6Oy3zfmARcKykVkmXRsRO4CrgSWAVMDsiVqYRlKQJkqZv3eqbhmZmaensLJ2LOiifRw9MsfQ7bc3M0uelFczMciKTCd9DOmZm6ctkwvcsHTOz9OVueWRLUfHLVPxUrlnmZbKH7yEdM7P0ZbKH71k62eK3YplVh0z28M3MLH1O+GZmOZHJhO8xfDOz9GUy4XtapplZ+jKZ8M3MLH2ZnKVjVWBKyW9nnqdvVnHu4ZuZ5UQme/h+41X2NdzTAEXvx/WsfLPsy2QP3zdtzczSl8mEb2Zm6XPCNzPLCSd8M7OccMI3M8uJTCZ8L61gZpa+TCZ8z9IxM0tfJhO+mZmlzwnfzCwnnPDNzHIik0srWC9Uulhad+p6oTWzHuGEb2VR3/z4rs8ttRUMxCzHPKRjZpYTTvhmZjmRyYTvB6/MzNKXyYTvB6/MzNKXyYRvZmbpc8I3M8sJT8u0VDQUve6wPXU0s23V1DJFY2btccK37Cl9MGtvD2LtT900jzXrhTykY2aWE074ZmY54YRvZpYTHsO3TGn35u89DXsULZ+8vP3jiuqW1jHLO/fwzcxywj18K5uW2ovTO9n+LMecxjU8g8eqQFl7+JIOkbRY0rnlvK6ZmXUy4UuaIWmjpBUl5eMlvSRpraTmTpzqOmB2VwI1M7Pu6eyQzkzgB8BP2wok9QHuAM4EWoEXJc0B+gC3lBx/CfBp4PeAX39hZlYBnUr4EbFQUn1J8UnA2oh4FUDSA8DEiLgF2GPIRtI44BDgOOADSfMi4s/t1GsCmgBGjtz74/pmZtZ53blpOwxYV7TdCpzcUeWI+AcASd8A3mkv2Sf1pgPTARobG6OrwRW/Uq9Y3ZiuntHMrHcr+yydiJhZ7muamVn3ZumsB0YUbQ9PyrrNb7wyM0tfdxL+i8AxkkZJOgi4EJiTRlB+45WZWfo6NaQj6X5gHDBEUivw3Yj4iaSrgCcpzMyZEREr0whK0gRgwujRo9M4neVZOR7QKicv6Wzd0NlZOhd1UD4PmJdqRIXzzgXmNjY2Xpb2uc3M8spr6ZiZ5UQmE75v2pqZpS+Ti6d5SKc67eu9t6lf754G2Mc1l7/2RpmiMau8TPbwzcwsfU74ZmY5kcmE7zF8M7P0ZTLh+8ErM7P0ZTLhm5lZ+pzwzcxyIpMJ32P4Zmbpy2TC9xi+mVn6MpnwzcwsfU74ZmY5kcmlFcwyJ81liXtqiWMvnWz7kMkevm/ampmlL5MJ3zdtzczSl8mEb2Zm6XPCNzPLCd+0tV4prbX1dzvPPQ2770z2la6Z3zBq5J5190cH561mDe18v5ZPXl6BSPLNPXwzs5zIZML3LB0zs/RlMuF7lo6ZWfoymfDNzCx9TvhmZjnhhG9mlhNO+GZmOeGEb2aWE074ZmY54YRvZpYTmUz4fvDKzCx9mUz4fvDKzCx9mUz4ZmaWPid8M7OccMI3M8sJr4dvllH1zY/vUdZS27PnB2iZ+sX0LmKZ4h6+mVlOOOGbmeWEE76ZWU444ZuZ5YQTvplZTjjhm5nlRNkSvqRxkp6TdJekceW6rpmZFXQq4UuaIWmjpBUl5eMlvSRpraTmfZwmgPeAWqC1a+GamVlXdfbBq5nAD4CfthVI6gPcAZxJIYG/KGkO0Ae4peT4S4DnIuJZSUcAtwKTuhe6mZntj04l/IhYKKm+pPgkYG1EvAog6QFgYkTcApy7l9O9C/TtaKekJqAJYOTIkZ0Jz8zMOqE7SysMA9YVbbcCJ3dUWdJXgLOAgRR+W2hXREwHpgM0NjZGN+Iz6xU6WuIgrfN6qQRrU7a1dCLiEeCRztSVNAGYMHr06J4NyswsR7ozS2c9MKJoe3hS1m1+AYqZWfq6k/BfBI6RNErSQcCFwJx0wjIzs7R1dlrm/cAi4FhJrZIujYidwFXAk8AqYHZErEwjKL/T1swsfZ2dpXNRB+XzgHmpRlQ471xgbmNj42Vpn9vMLK+8tIKZWU5kMuF7SMfMLH2ZTPiepWNmlj6/09asyvXUg13d1e47e3P2kFi53yucyR6+h3TMzNKXyYTvIR0zs/RlMuGbmVn6nPDNzHIikwnfY/hmZunLZML3GL6ZWfoymfDNzCx9TvhmZjnhhG9mlhOZTPi+aWtmlr5MJnzftDUzS18mE76ZmaXPCd/MLCec8M3McsLLI5v1YsXL67bUlu9axdJcyjetpZw7iqmn21Du5Y73l3v4ZmY5kcmE72mZZmbpy2TC97RMM7P0ZTLhm5lZ+pzwzcxywgnfzCwnnPDNzHLCCd/MLCec8M3MckIRUekYOiRpE/B6Fw4dAryTcji9gdudH3lsM7jdnfWxiDistDDTCb+rJC2OiMZKx1Fubnd+5LHN4HZ39zwe0jEzywknfDOznKjWhD+90gFUiNudH3lsM7jd3VKVY/hmZranau3hm5lZCSd8M7OcqKqEL2m8pJckrZXUXOl40iRphqSNklYUlR0q6SlJa5I/ByXlkjQt+T78p6QTKxd590gaIWmBpN9LWinp6qS8qtsuqVbSC5J+l7T75qR8lKTfJO17UNJBSXnfZHttsr++kvF3h6Q+kn4r6bFku+rbDCCpRdJyScskLU7KUv05r5qEL6kPcAdwNnAccJGk4yobVapmAuNLypqBX0bEMcAvk20ofA+OSb6agB+WKcaesBO4JiKOA04Brkz+Xqu97R8Cn4+ITwNjgfGSTgH+GfjXiBgNvAtcmtS/FHg3Kf/XpF5vdTWwqmg7D21u87mIGFs05z7dn/OIqIov4FTgyaLt64HrKx1Xym2sB1YUbb8EHJV8Pgp4Kfn8I+Ci9ur19i/gF8CZeWo70A9YCpxM4WnLA5PyXT/zwJPAqcnnA5N6qnTsXWjr8CSxfR54DFC1t7mo7S3AkJKyVH/Oq6aHDwwD1hVttyZl1eyIiHgz+fwWcETyuSq/F8mv7CcAvyEHbU+GNpYBG4GngFeALRGxM6lS3LZd7U72bwUGlzfiVNwG/B3w52R7MNXf5jYBzJe0RFJTUpbqz/mBaUVqlRURIalq59hK6g88DHwrIv4oade+am17RHwEjJU0EHgU+ESFQ+pRks4FNkbEEknjKh1PBZweEeslHQ48JWl18c40fs6rqYe/HhhRtD08Katmb0s6CiD5c2NSXlXfC0k1FJL9fRHxSFKci7YDRMQWYAGF4YyBkto6asVt29XuZP8AYHOZQ+2u04DzJLUAD1AY1rmd6m7zLhGxPvlzI4X/4E8i5Z/zakr4LwLHJHf0DwIuBOZUOKaeNgeYnHyeTGF8u638r5M7+acAW4t+LexVVOjK/wRYFRG3Fu2q6rZLOizp2SPpYAr3LVZRSPxfTaqVtrvt+/FV4FeRDO72FhFxfUQMj4h6Cv9+fxURk6jiNreRdIikurbPwBeAFaT9c17pGxUp3/Q4B3iZwljnP1Q6npTbdj/wJrCDwnjdpRTGK38JrAGeBg5N6orCjKVXgOVAY6Xj70a7T6cwtvmfwLLk65xqbzvwKeC3SbtXADcl5R8HXgDWAv8G9E3Ka5Pttcn+j1e6Dd1s/zjgsby0OWnj75KvlW35K+2fcy+tYGaWE9U0pGNmZnvhhG9mlhNO+GZmOeGEb2aWE074ZmY54YRvZpYTTvhmZjnx/wBeq9sSlfS/kwAAAABJRU5ErkJggg==\n",
      "text/plain": [
       "<Figure size 432x288 with 1 Axes>"
      ]
     },
     "metadata": {
      "needs_background": "light"
     },
     "output_type": "display_data"
    },
    {
     "data": {
      "image/png": "iVBORw0KGgoAAAANSUhEUgAAAXwAAAEICAYAAABcVE8dAAAABHNCSVQICAgIfAhkiAAAAAlwSFlzAAALEgAACxIB0t1+/AAAADh0RVh0U29mdHdhcmUAbWF0cGxvdGxpYiB2ZXJzaW9uMy4xLjIsIGh0dHA6Ly9tYXRwbG90bGliLm9yZy8li6FKAAAZI0lEQVR4nO3df5BU5Z3v8fdHQEZ+rBhQkV8ZNlgGkBV0JHgp7zVrjGhAzC/xV9asLug1bjYpdR1zTUJu5S7WzZZlLDEuG1k0imYWNcE4rtxkUXZrSeRHSAFBAyKGAZWBBIJGjZjv/aMb0rYz0DN9uvtMn8+riqL76XOe821+fOaZ5zzztCICMzOrf0fVugAzM6sOB76ZWUY48M3MMsKBb2aWEQ58M7OMcOCbmWWEA9+qQtIiSd+sdR1dJenzkv6z4Pnrkv48ob6/Ium7+ceNkkJS74T6HpWvtVcS/Vl9cOCbdUFEDIiIrYc7RtI5ktpK6OsfIuJvkqhL0jZJHyvo+9f5Wt9Non+rDw5869GSGhFXW0+t23o2B75VhKRJktZK2i/p+0BD0evTJa2TtFfSf0n6i4LXTpf08/y5/yrp+wengw6OniXdIulV4F9K6G+YpEcltUt6SdIXD1P3YElLJf1O0nPAh4peD0lj8o8vlPTLfJ07JN0kqT/wFDAsP6Xyev76cyUtkfSgpN8Bn8+3PVhUwtWSdkp6RdJNBdd9z5RY4XcRkr4HjAKeyF/v74uniPI1LJX0G0lbJM0u6GuupBZJD+Tfy0ZJTYf567UeyoFviZN0NPAD4HvAB4B/BT5d8PokYCFwLTAY+CdgqaS++XMfBxblz30Y+GTRJYbmX/sgMOcI/R0FPAH8AhgOnAt8SdL5nZQ/H3gLOAm4Ov+rM/cB10bEQOBU4N8j4g3gAmBnfkplQETszB8/E1gCDAIe6qTPjwInAx8HbimcpulMRHwO+DUwI3+9/9vBYY8AbcAw4DPAP0j6y4LXL8ofMwhYCtx9pOtaz+PAt0qYAvQB7oyIdyJiCbCq4PU5wD9FxM8i4t2IuB94O3/eFKA3cFf+3MeA54r6/yPw9Yh4OyLePEJ/ZwLHR8T/jog/5Off/xm4tLjo/A3OTwNfi4g3ImIDcP9h3uc7wDhJfxYRv42ItUf4c1kZET+IiD/m6+7IN/LXXk/uu5fLjtDnEUkaCUwFbomItyJiHfBd4K8KDvvPiGjNz/l/Dzit3Ota+jjwrRKGATvivTvzvVzw+IPAjfnpl72S9gIj8+d1dO72ov7bI+KtEvv7ILnplcLXvgKc2EHdx5P7YlN4vZc7OO6gTwMXAi9LelbSWYc5tqP3caRjXib3Hso1DPhNROwv6nt4wfNXCx7/HmjwfYb648C3SngFGC5JBW2jCh5vB/5PRAwq+NUvIh7u5NyRRf0Xb/F6uP62Ay8VvTYwIi7soO524EDR9UZ1cFyuiIhVETETOIHcFFZLJ/V1VndHiq99cDroDaBfwWtDu9D3TuADkgYW9b2jhHqsjjjwrRJWkgvOL0rqI+lTwOSC1/8ZuE7SR5TTX9In8oG0EngXuEFSb0kzi87tyOH6ew7Yn7/Je4ykXpJOlXRmcSf56YzHgLmS+kkaB1zV0QUlHS3pCknHRsQ7wO/ITTUBvAYMlnRsaX9c7/HV/LXHA38NfD/fvg64UNIHJA0FvlR03mtAhz8fEBHbgf8C5klqyN/QvgYovmFsdc6Bb4mLiD8AnwI+D/wGmEUuSA++vhqYTe7G4G+BLfljC8+9BtgLXAn8iNycfGfXO1x/7wLTgYnAS8BucvPXnYXxDcAAclMci8ivAurE54Bt+VU31wFX5K/5PLmbzVvz00hdmZZ5Nl//T4B/jIhl+fbvkbvxvA1Yxp++EBw0D7gtf72beL/LgEZyo/3Hyd0D+XEX6rI6IH8AiqWdpJ8B90bE4cLXzI7AI3xLHUn/Q9LQ/JTOVcBfAP9W67rMejrfhbc0OoXcDdD+wFbgMxHxSm1LMuv5PKVjZpYRntIxM8uIVE/pDBkyJBobG2tdhplZj7JmzZrdEXF8cXsqA1/SDGDGmDFjWL16da3LMTPrUSR1+BPiqZzSiYgnImLOscd25+dWzMysI6kMfEkzJC3Yt29frUsxM6sbqQx8j/DNzJKX+jl8M7OueOedd2hra+Ott9468sE9XENDAyNGjKBPnz4lHZ/qdfhNTU3hm7Zm1hUvvfQSAwcOZPDgwbx309X6EhHs2bOH/fv3M3r06Pe8JmlNRLzvU8tSOaVjZtZdb731Vt2HPYAkBg8e3KXvZFIZ+L5pa2blqPewP6ir7zOVge+btmZmyUvlTVs7vMbmJ6t2rW23f6Jq1zKrhKT/v5Tyf2Lv3r0sXryY66+/vkt9X3jhhSxevJhBgwZ1t7zDSmXge5VO9wwc25x4nxPuP3Kf669an/h1zXqyvXv3cs8997wv8A8cOEDv3p3Hbmtra0Xr8pSOmVnCmpubefHFF5k4cSJnnnkmZ599NhdddBHjxo0D4OKLL+aMM85g/PjxLFiw4NB5jY2N7N69m23btjF27Fhmz57N+PHj+fjHP86bb75Zdl2pDHwzs57s9ttv50Mf+hDr1q3jW9/6FmvXruXb3/42v/rVrwBYuHAha9asYfXq1dx1113s2bPnfX1s3ryZL3zhC2zcuJFBgwbx6KOPll1XKgPfq3TMrJ5Mnjz5PWvl77rrLk477TSmTJnC9u3b2bx58/vOGT16NBMnTgTgjDPOYNu2bWXXkcrA95SOmdWT/v37H3r8zDPP8OMf/5iVK1fyi1/8gkmTJnW4lr5v376HHvfq1YsDBw6UXUcqA9/MrCcbOHAg+/fv7/C1ffv2cdxxx9GvXz+ef/55fvrTn1atrlSu0rGeJcllb14Gakmrxb+pwYMHM3XqVE499VSOOeYYTjzxxEOvTZs2jXvvvZexY8dyyimnMGXKlKrV5cA3M6uAxYsXd9jet29fnnrqqQ5fOzhPP2TIEDZs2HCo/aabbkqkplQGvtfh9yxJrv8vZd1/If8MgFnpUjmH75u2ZmbJS2Xgm5lZ8hz4ZmYZ4cA3M8uIVN607YmquYOlmVl3OPDNrL7NTXjxx9zkt3wZMGAAr7/+euL9FkvllI730jEzS14qA9/LMs2sJ2tubmb+/PmHns+dO5dvfvObnHvuuZx++ulMmDCBH/7wh1WvK5WBb2bWk82aNYuWlpZDz1taWrjqqqt4/PHHWbt2LcuXL+fGG28kIqpal+fwK6ASnzxlZj3HpEmT2LVrFzt37qS9vZ3jjjuOoUOH8uUvf5kVK1Zw1FFHsWPHDl577TWGDh1atboc+GZmFfDZz36WJUuW8OqrrzJr1iweeugh2tvbWbNmDX369KGxsbHDbZEryYFvZlYBs2bNYvbs2ezevZtnn32WlpYWTjjhBPr06cPy5ct5+eWXq16TA9/M6lsFllGWYvz48ezfv5/hw4dz0kknccUVVzBjxgwmTJhAU1MTH/7wh6tekwPfzKxC1q//026uQ4YMYeXKlR0eV401+OBVOmZmmVG1wJf055Luk7SkWtc0M7M/KSnwJS2UtEvShqL2aZJekLRF0mHXIkbE1oi4ppxizcys+0qdw18E3A08cLBBUi9gPnAe0AaskrQU6AXMKzr/6ojYVXa1ZmbWbSUFfkSskNRY1DwZ2BIRWwEkPQLMjIh5wPTuFiRpDjAHYNSoUd3txszMipQzhz8c2F7wvC3f1iFJgyXdC0ySdGtnx0XEgohoioim448/vozyzMysUNWWZUbEHuC6Uo71h5ibWVIm3D8h0f7WX7X+iMfs3buXxYsXc/3113e5/zvvvJM5c+bQr1+/7pR3WOWM8HcAIwuej8i3lc27ZZpZT7Z3717uueeebp1755138vvf/z7hinLKGeGvAk6WNJpc0F8KXJ5EUR7hm1lP1tzczIsvvsjEiRM577zzOOGEE2hpaeHtt9/mk5/8JN/4xjd44403uOSSS2hra+Pdd9/lq1/9Kq+99ho7d+7kox/9KEOGDGH58uWJ1lVS4Et6GDgHGCKpDfh6RNwn6QbgaXIrcxZGxMYkioqIJ4AnmpqaZifRn5lZNd1+++1s2LCBdevWsWzZMpYsWcJzzz1HRHDRRRexYsUK2tvbGTZsGE8+mft41H379nHsscdyxx13sHz5coYMGZJ4XaWu0rmsk/ZWoDXRivAI38zqx7Jly1i2bBmTJk0CctsobN68mbPPPpsbb7yRW265henTp3P22WdXvJZU7qXjEb6Z1YuI4NZbb+Xaa69932tr166ltbWV2267jXPPPZevfe1rFa3Fe+mYmSVs4MCB7N+/H4Dzzz+fhQsXHtogbceOHYc+HKVfv35ceeWV3Hzzzaxdu/Z95yYtlSN8T+mYWVJKWUaZtMGDBzN16lROPfVULrjgAi6//HLOOussAAYMGMCDDz7Ili1buPnmmznqqKPo06cP3/nOdwCYM2cO06ZNY9iwYYnftFW1P1OxK5qammL16tW1LqMkjc1PHnrsjzisnlr8Z7Z027RpE2PHjq11GVXT0fuVtCYimoqP9ZSOmVlGpDLwJc2QtGDfvtp8Uo2ZWT1KZeD7J23NrBxpnqpOUlffZyoD38ysuxoaGtizZ0/dh35EsGfPHhoaGko+x6t0zKyujBgxgra2Ntrb22tdSsU1NDQwYsSIko9PZeD7B6/MrLv69OnD6NGja11GKnlKx8wsIxz4ZmYZ4cA3M8uIVAa+1+GbmSUvlYHvdfhmZslL5Sods1Il/XmlpfIePtYTpXKEb2ZmyXPgm5llhAPfzCwjHPhmZhmRysD3skwzs+SlMvC9LNPMLHmpDHwzM0ueA9/MLCMc+GZmGeHANzPLCAe+mVlGOPDNzDKiqpunSboY+ATwZ8B9EbGsmtc3M8uykkf4khZK2iVpQ1H7NEkvSNoiqflwfUTEDyJiNnAdMKt7JZuZWXd0ZYS/CLgbeOBgg6RewHzgPKANWCVpKdALmFd0/tURsSv/+Lb8eWZmViUlB35ErJDUWNQ8GdgSEVsBJD0CzIyIecD04j4kCbgdeCoi1na3aDMz67pyb9oOB7YXPG/Lt3Xmb4GPAZ+RdF1HB0iaI2m1pNXt7e1llmdmZgdV9aZtRNwF3HWEYxYACwCampqiGnWZmWVBuSP8HcDIgucj8m1l8W6ZZmbJKzfwVwEnSxot6WjgUmBp+WWZmVnSurIs82FgJXCKpDZJ10TEAeAG4GlgE9ASERvLLcrbI5uZJa8rq3Qu66S9FWhNrCIzM6uIVG6t4Dl8M7PkpTLwPaVjZpa8VAa+R/hmZslLZeB7hG9mlrxUBr6ZmSUvlYHvKR0zs+SlMvA9pWNmlrxUBr6ZmSXPgW9mlhGpDHzP4ZuZJS+Vge85fDOz5KUy8M3MLHkOfDOzjHDgm5llRCoD3zdtzcySl8rA901bM7PkVfVDzKupsfnJWpdgZpYqqRzhm5lZ8up2hL+t4fKaXXsCo2p2bTOzzniEb2aWEQ58M7OMSGXge1mmmVnyUhn4XpZpZpa8VAa+mZklz4FvZpYRDnwzs4xw4JuZZYQD38wsIxz4ZmYZUbXAlzRW0r2Slkj6n9W6rpmZ5ZQU+JIWStolaUNR+zRJL0jaIqn5cH1ExKaIuA64BJja/ZLNzKw7Sh3hLwKmFTZI6gXMBy4AxgGXSRonaYKkHxX9OiF/zkXAk0BrYu/AzMxKUtJumRGxQlJjUfNkYEtEbAWQ9AgwMyLmAdM76WcpsFTSk8Di7hZtZmZdV872yMOB7QXP24CPdHawpHOATwF9OcwIX9IcYA7AqFHeZtjMLClV2w8/Ip4BninhuAWSXgFmHH300WdUui4zs6woJ/B3ACMLno/It5UtIp4AnmhqapqdRH9mdWVujTYVnOvda3u6cpZlrgJOljRa0tHApcDSJIry9shmZskrdVnmw8BK4BRJbZKuiYgDwA3A08AmoCUiNiZRlLdHNjNLXqmrdC7rpL0VL7E0M+sRUrm1gqd0zMySl8rA95SOmVnyUhn4HuGbmSUvlYHvEb6ZWfJSGfhmZpa8VAa+p3TMzJKXysD3lI6ZWfJSGfhmZpY8B76ZWUakMvA9h29mlrxUBr7n8M3MkpfKwDczs+Q58M3MMsKBb2aWEakMfN+0NTNLXioD3zdtzcySV7UPMTerK7X6XFlgwuhRNbnu+ppc1ZKUyhG+mZklz4FvZpYRDnwzs4xw4JuZZUQqA9/LMs3MkpfKwPeyTDOz5NXtssxaLV0zM0urVI7wzcwseQ58M7OMqNspHbNK8pSh9UQe4ZuZZYQD38wsI6oa+JL6S1otaXo1r2tmZiUGvqSFknZJ2lDUPk3SC5K2SGouoatbgJbuFGpmZuUp9abtIuBu4IGDDZJ6AfOB84A2YJWkpUAvYF7R+VcDpwG/BBrKK9nMzLqjpMCPiBWSGouaJwNbImIrgKRHgJkRMQ9435SNpHOA/sA44E1JrRHxxw6OmwPMARg1yishzKyGavW5B3Mrs61MOcsyhwPbC563AR/p7OCI+F8Akj4P7O4o7PPHLQAWADQ1NUUZ9ZmZWYGqr8OPiEVHOkbSDGDGmDFjKl+QmVlGlLNKZwcwsuD5iHxb2bx5mplZ8soZ4a8CTpY0mlzQXwpcnkRRHuGb2XvU8DOE60mpyzIfBlYCp0hqk3RNRBwAbgCeBjYBLRGxMYmiPMI3M0teqat0LuukvRVoTbQiPMI3SyWPsnu8VG6t4BG+mVnyUhn4ZmaWvFQGvj/T1swseakMfE/pmJklL5WBb2ZmyUtl4HtKx8wseakMfE/pmJklL5WBb2ZmyXPgm5llRCoD33P4ZmbJS2Xgew7fzCx5qQx8MzNLngPfzCwjHPhmZhmRysD3TVszs+SlMvB909bMLHmpDHwzM0ueA9/MLCMc+GZmGeHANzPLCAe+mVlG9K51AR2RNAOYMWbMmFqXYmYZNmH0qJpcd32F+k3lCN/LMs3MkpfKwDczs+Q58M3MMsKBb2aWEQ58M7OMcOCbmWWEA9/MLCOqFviSzpH0H5LulXROta5rZmY5JQW+pIWSdknaUNQ+TdILkrZIaj5CNwG8DjQAbd0r18zMuqvUn7RdBNwNPHCwQVIvYD5wHrkAXyVpKdALmFd0/tXAf0TEs5JOBO4AriivdDMz64qSAj8iVkhqLGqeDGyJiK0Akh4BZkbEPGD6Ybr7LdC3sxclzQHmAIwaVZsfazYzq0fl7KUzHNhe8LwN+EhnB0v6FHA+MIjcdwsdiogFwAKApqamKKM+M0tQrfaVseRUbfO0iHgMeKyUY715mplZ8spZpbMDGFnwfES+rWzePM3MLHnlBP4q4GRJoyUdDVwKLE2iKEkzJC3Yt29fEt2ZmRmlL8t8GFgJnCKpTdI1EXEAuAF4GtgEtETExiSK8gjfzCx5pa7SuayT9lagNdGK8By+mVklpHJrBY/wzcySl8rANzOz5KUy8H3T1swseakMfE/pmJklL5WBb2ZmyUtl4HtKx8wseakMfE/pmJklL5WBb2ZmyXPgm5llRCoD33P4ZmbJS2Xgew7fzCx5qQx8MzNLngPfzCwjHPhmZhmRysD3TVszs+SlMvB909bMLHmpDHwzM0ueA9/MLCMUEbWuoVOS2oGXu3n6EGB3guX0BH7P2eD3XP/Kfb8fjIjjixtTHfjlkLQ6IppqXUc1+T1ng99z/avU+/WUjplZRjjwzcwyop4Df0GtC6gBv+ds8HuufxV5v3U7h29mZu9VzyN8MzMr4MA3M8uIugx8SdMkvSBpi6TmWtdTaZJGSlou6ZeSNkr6u1rXVA2Sekn6uaQf1bqWapA0SNISSc9L2iTprFrXVGmSvpz/N71B0sOSGmpdU9IkLZS0S9KGgrYPSPp/kjbnfz8uiWvVXeBL6gXMBy4AxgGXSRpX26oq7gBwY0SMA6YAX8jAewb4O2BTrYuoom8D/xYRHwZOo87fu6ThwBeBpog4FegFXFrbqipiETCtqK0Z+ElEnAz8JP+8bHUX+MBkYEtEbI2IPwCPADNrXFNFRcQrEbE2/3g/uSAYXtuqKkvSCOATwHdrXUs1SDoW+O/AfQAR8YeI2FvbqqqiN3CMpN5AP2BnjetJXESsAH5T1DwTuD//+H7g4iSuVY+BPxzYXvC8jToPv0KSGoFJwM9qW0nF3Qn8PfDHWhdSJaOBduBf8tNY35XUv9ZFVVJE7AD+Efg18AqwLyKW1baqqjkxIl7JP34VODGJTusx8DNL0gDgUeBLEfG7WtdTKZKmA7siYk2ta6mi3sDpwHciYhLwBgl9m59W+XnrmeS+2A0D+ku6srZVVV/k1s4nsn6+HgN/BzCy4PmIfFtdk9SHXNg/FBGP1bqeCpsKXCRpG7kpu7+U9GBtS6q4NqAtIg5+57aE3BeAevYx4KWIaI+Id4DHgP9W45qq5TVJJwHkf9+VRKf1GPirgJMljZZ0NLmbPEtrXFNFSRK5ud1NEXFHreuptIi4NSJGREQjub/ff4+Iuh75RcSrwHZJp+SbzgV+WcOSquHXwBRJ/fL/xs+lzm9UF1gKXJV/fBXwwyQ67Z1EJ2kSEQck3QA8Te6u/sKI2FjjsiptKvA5YL2kdfm2r0REaw1rsuT9LfBQfiCzFfjrGtdTURHxM0lLgLXkVqL9nDrcYkHSw8A5wBBJbcDXgduBFknXkNsi/pJEruWtFczMsqEep3TMzKwDDnwzs4xw4JuZZYQD38wsIxz4ZmYZ4cA3M8sIB76ZWUb8fwznX7tp92LtAAAAAElFTkSuQmCC\n",
      "text/plain": [
       "<Figure size 432x288 with 1 Axes>"
      ]
     },
     "metadata": {
      "needs_background": "light"
     },
     "output_type": "display_data"
    },
    {
     "data": {
      "image/png": "iVBORw0KGgoAAAANSUhEUgAAAXwAAAEICAYAAABcVE8dAAAABHNCSVQICAgIfAhkiAAAAAlwSFlzAAALEgAACxIB0t1+/AAAADh0RVh0U29mdHdhcmUAbWF0cGxvdGxpYiB2ZXJzaW9uMy4xLjIsIGh0dHA6Ly9tYXRwbG90bGliLm9yZy8li6FKAAAaEUlEQVR4nO3df5RU5Z3n8fdHaGwRIiytMfxKEzEGhBG0h+iakzHHmICKJJlRJLqrE4aOUWedrHHEHZMlO9mVHWdcZdUYJnI0G1F7SGIgtkeSHQzZESM/RgMEVGQ1NKggIyzqYMR894+6kKLtbqq7blfd6vt5ncOh6tat5/ne7ubTTz334V5FBGZm1vcdVe0CzMysMhz4ZmY54cA3M8sJB76ZWU448M3McsKBb2aWEw58qyhJV0r6P9WuoxSSnpD0Z8njyyQtT7HtjZLOSR7Pk/T9FNv+T5K+m1Z71nc48K0mSQpJYyvVX0Q8EBGfOdJ+ku6T9K0S2js1Ip4oty5J50hqa9f2f4uIPyu3bet7HPiWO5L657FvMwe+9QpJoyT9UNIuSbsl3dnBPo3JSL1/0bbiaZSxkn4uaa+k1yU9nGxfmez+rKQ3Jc1Mtl8o6RlJeyQ9KekPitp9SdKNkn4FvNVR8Eo6T9LmpL87ARW9dmgqSgX/Q9JOSf9P0npJEyQ1A5cBf5nUtayzvpNtny7qvl7Sw5L2SVon6bSivg/7NHPwU4SkY4HHgOFJf29KGt5+ikjSRckU0p7k6zuu3dfla5J+lRz3w5Lqu/zmWs1y4FvqJPUDfgK8DDQCI4CHetDUXwPLgaHASOB/AkTEJ5PXT4uIQRHxsKTJwCLgy8Aw4DvAUklHF7U3C7gAGBIRB9rV3AD8ELgZaABeBM7upK7PAJ8EPgocB1wC7I6IhcADwN8kdU0vpe/EDOAfgH8DLAYekVTX1RcnIt4CpgE7kv4GRcSOdsf1UeBB4C+A44FWYJmkAUW7XQJMBcYAfwBc2VW/Vrsc+NYbpgDDgRsi4q2I2B8RPTlR+y7wYWB4CW00A9+JiF9GxHsRcT/wDnBm0T4LImJbRPxrB+8/H9gYEUsi4l3gduDVLuoaDHwMUERsiohXjnAsXfUNsLao79uA+na199RM4NGI+GnS9t8CxwD/tl1tOyLiX4BlwKQU+rUMcuBbbxgFvNzJSLY7/pLCtMrTyZTEl7rY98PA9cm0xR5Je5I6hhfts62L9w8vfj0KVxXscP+I+EfgTuAuYKekhZI+cIRj6arvw16PiN8BbRxee08Np/BJq7jtbRQ+dR1U/IvtbWBQCv1aBjnwrTdsA0aXcILyreTvgUXbTjz4ICJejYg5ETGcwlTN3V2szNkG/NeIGFL0Z2BEPFi0T1eXhn2Fwi8IoDBPX/y8vYhYEBFnAOMpTO3ccIQ+jnRZ2uK+j6IwhXVweuZtOvkaldDuDgq/DA+2ffC4th/hfdYHOfCtNzxNIUDnSzpWUr2k982HR8QuCsFzuaR+yQj+pIOvS7pY0sjk6RsUwu13yfPXgI8UNff3wFWSPp6cVD1W0gWSBpdY86PAqZK+kPyi+g8cHqyHSPrDpJ86Cr+09ndRV6nOKOr7LyhMRz2VvPYM8MXkazQV+KOi970GDJN0XCfttgAXSDo3qff6pO0ne1Cj1TgHvqUuIt4DpgNjgd9QmJ6Y2cnucyiMjncDp3J4EP0h8EtJbwJLgesiYmvy2jzg/mT65pKIWJO0dSeFXw5b6MbJx4h4HbgYmJ/UcjLwT53s/gEKv2DeoDBdshu4NXntXmB8UtcjpfYP/JjC1+gN4N8BX0jm3AGuo/D13ENhFdChdiNiM4WTsluTPg+bBoqI54DLKZzwfj1pZ3pE/LYbtVkfId8AxcwsHzzCNzPLCQe+mVlOOPDNzHLCgW9mlhOZvpBTQ0NDNDY2VrsMM7Oasnbt2tcj4vj22zMd+I2NjaxZs6baZZiZ1RRJL3e03VM6ZmY54cA3M8sJB76ZWU5keg7fzKy73n33Xdra2ti/f3+1S+l19fX1jBw5krq6Lm+dcIgD38z6lLa2NgYPHkxjYyOFi4P2TRHB7t27aWtrY8yYMSW9p2JTOpI+IuleSUsq1aeZ5c/+/fsZNmxYnw57AEkMGzasW59kygp8SYuS+3puaLd9qqTnJG2RNBcgIrZGxOxy+jMzK0VfD/uDunuc5Y7w76NwL8ziAvpRuBPQNAo3h5glaXyZ/ZiZWZnKmsOPiJWSGtttngJsOXjdckkPUbhB869LaVNSM4X7kzJ69Oge1zbx/ok9fm+51l+xvmp9m9nhGuc+mmp7L82/4Ij77Nmzh8WLF3P11Vd3q+3zzz+fxYsXM2TIkJ6W16XemMMfweH372wDRkgaJukeYLKkmzp7c0QsjIimiGg6/vj3/c9gM7PM27NnD3fffff7th840PVtnltbW3st7KGCq3QiYjdwVSn7SpoOTB87trPbl5qZZdfcuXN58cUXmTRpEnV1ddTX1zN06FA2b97M888/z+c+9zm2bdvG/v37ue6662hubgZ+fzmZN998k2nTpvGJT3yCJ598khEjRvDjH/+YY445pqy6emOEv53Db/48km7eMDkilkVE83HHdXabTjOz7Jo/fz4nnXQSzzzzDLfeeivr1q3jjjvu4Pnnnwdg0aJFrF27ljVr1rBgwQJ27979vjZeeOEFrrnmGjZu3MiQIUP4wQ9+UHZdvRH4q4GTJY2RNAC4lML9SEsmabqkhXv37u2F8szMKmvKlCmHrZVfsGABp512GmeeeSbbtm3jhRdeeN97xowZw6RJkwA444wzeOmll8quo9xlmQ8Cq4BTJLVJmh0RB4BrgceBTUBLRGzsTrse4ZtZX3LsscceevzEE0/ws5/9jFWrVvHss88yefLkDtfSH3300Yce9+vX74jz/6Uod5XOrE62twKtPW3Xc/hmVssGDx7Mvn37Onxt7969DB06lIEDB7J582aeeuqpitWVyUsrRMQyYFlTU9OcatdiZrWtlGWUaRs2bBhnn302EyZM4JhjjuGDH/zgodemTp3KPffcw7hx4zjllFM488wzK1ZXJgPfI3wzq3WLFy/ucPvRRx/NY4891uFrB+fpGxoa2LDh9xcw+NrXvpZKTZm8PLLn8M3M0pfJwDczs/RlMvC9LNPMLH2ZDHxP6ZiZpS+TgW9mZunLZOB7SsfMLH2ZXJbpdfhmlpp5KU8Nz0t/IDpo0CDefPPN1NttL5MjfDMzS18mR/hmZrVs7ty5jBo1imuuuQaAefPm0b9/f1asWMEbb7zBu+++y7e+9S1mzJhR0bo8wjczS9nMmTNpaWk59LylpYUrrriCH/3oR6xbt44VK1Zw/fXXExEVrSuTI3xfWsHMatnkyZPZuXMnO3bsYNeuXQwdOpQTTzyRr371q6xcuZKjjjqK7du389prr3HiiSdWrK5MBr5P2ppZrbv44otZsmQJr776KjNnzuSBBx5g165drF27lrq6OhobGzu8LHJvymTgm5nVupkzZzJnzhxef/11fv7zn9PS0sIJJ5xAXV0dK1as4OWXX654TQ58M+vbemEZZSlOPfVU9u3bx4gRI/jQhz7EZZddxvTp05k4cSJNTU187GMfq3hNDnwzs16yfv36Q48bGhpYtWpVh/tVYg0+eJWOmVluZDLwfWkFM7P0ZTLwfbVMM7P0ZTLwzcwsfQ58M7OccOCbmeWEl2WaWZ828f6Jqba3/or1R9xnz549LF68mKuvvrrb7d9+++00NzczcODAnpTXJY/wzcxStmfPHu6+++4evff222/n7bffTrmigoqN8CUdC9wN/BZ4IiIeqFTfZmaVNHfuXF588UUmTZrEeeedxwknnEBLSwvvvPMOn//85/nmN7/JW2+9xSWXXEJbWxvvvfceX//613nttdfYsWMHn/rUp2hoaGDFihWp1lVW4EtaBFwI7IyICUXbpwJ3AP2A70bEfOALwJKIWCbpYcCBb2Z90vz589mwYQPPPPMMy5cvZ8mSJTz99NNEBBdddBErV65k165dDB8+nEcffRSAvXv3ctxxx3HbbbexYsUKGhoaUq+r3Cmd+4CpxRsk9QPuAqYB44FZksYDI4FtyW7vldmvmVlNWL58OcuXL2fy5MmcfvrpbN68mRdeeIGJEyfy05/+lBtvvJFf/OIXVOL/HZU1wo+IlZIa222eAmyJiK0Akh4CZgBtFEL/GXzuwMxyIiK46aab+PKXv/y+19atW0drays333wz5557Lt/4xjd6tZbeCN4R/H4kD4WgHwH8EPhjSd8GlnX2ZknNktZIWrNr165eKM/MrHcNHjyYffv2AfDZz36WRYsWHbpA2vbt2w/dHGXgwIFcfvnl3HDDDaxbt+59701bxU7aRsRbwJ+WsN9CSa8A0wcMGHBG71dmZn1ZKcso0zZs2DDOPvtsJkyYwLRp0/jiF7/IWWedBcCgQYP4/ve/z5YtW7jhhhs46qijqKur49vf/jYAzc3NTJ06leHDh6d+0lbl3lMxmdL5ycGTtpLOAuZFxGeT5zcBRMQt3W27qakp1qxZ06O60l572x3V+AEzs4JNmzYxbty4apdRMR0dr6S1EdHUft/emNJZDZwsaYykAcClwNLuNOCrZZqZpa+swJf0ILAKOEVSm6TZEXEAuBZ4HNgEtETExu6066tlmpmlr9xVOrM62d4KtPa0XUnTgeljx47taRNmlmMRgaRql9Hrujsln8nlkR7hm1lP1dfXs3v37m6HYa2JCHbv3k19fX3J78nkxdM8wjeznho5ciRtbW3kYVl3fX09I0eOLHn/TAZ+RCwDljU1Nc2pdi1mVlvq6uoYM2ZMtcvIpExO6ZiZWfoyGfhelmlmlr5MBr5P2pqZpS+TgW9mZulz4JuZ5UQmA99z+GZm6ctk4HsO38wsfZkMfDMzS58D38wsJzIZ+J7DNzNLXyYD33P4Zmbpy2Tgm5lZ+hz4ZmY54cA3M8sJB76ZWU5kMvC9SsfMLH2ZDHyv0jEzS18mA9/MzNLnwDczywkHvplZTjjwzcxywoFvZpYTDnwzs5yoWOBL+oikeyUtqVSfZmb2eyUFvqRFknZK2tBu+1RJz0naImluV21ExNaImF1OsWZm1nP9S9zvPuBO4HsHN0jqB9wFnAe0AaslLQX6Abe0e/+XImJn2dWamVmPlRT4EbFSUmO7zVOALRGxFUDSQ8CMiLgFuLCnBUlqBpoBRo8e3dNmzMysnXLm8EcA24qetyXbOiRpmKR7gMmSbupsv4hYCHwTWDdgwIAyyjMzs2IVO2kbEbsj4qqIOCn5FNDVvr6WjplZysoJ/O3AqKLnI5NtZfPVMs3M0ldO4K8GTpY0RtIA4FJgaRpFeYRvZpa+UpdlPgisAk6R1CZpdkQcAK4FHgc2AS0RsTGNojzCNzNLX6mrdGZ1sr0VaE21okK7y4BlTU1Nc9Ju28wsr3xpBTOznMhk4HtKx8wsfZkMfJ+0NTNLXyYD3yN8M7P0ZTLwPcI3M0tfJgPfzMzS58A3M8uJTAa+5/DNzNKXycD3HL6ZWfoyGfhmZpY+B76ZWU5kMvA9h29mlr5S72lbUb54Wm2ZeP/EqvW9/or1Vevb+r5q/Wz31s91Jkf4ZmaWPge+mVlOOPDNzHLCgW9mlhMOfDOznMhk4HtZpplZ+jIZ+L60gplZ+jIZ+GZmlj4HvplZTjjwzcxywoFvZpYTDnwzs5yo6MXTJH0OuAD4AHBvRCyvZP9mZnlWcuBLWgRcCOyMiAlF26cCdwD9gO9GxPzO2oiIR4BHJA0F/hbok4Hf166wZ2Z9Q3dG+PcBdwLfO7hBUj/gLuA8oA1YLWkphfC/pd37vxQRO5PHNyfvMzOzCik58CNipaTGdpunAFsiYiuApIeAGRFxC4VPA4eRJGA+8FhErOuoH0nNQDPA6NGjSy3PzMyOoNyTtiOAbUXP25Jtnflz4NPAn0i6qqMdImJhRDRFRNPxxx9fZnlmZnZQRU/aRsQCYMGR9pM0HZg+duzY3i/KrNbMq9IlR+b52la1rtwR/nZgVNHzkcm2svhaOmZm6Ss38FcDJ0saI2kAcCmwtNyifLVMM7P0lRz4kh4EVgGnSGqTNDsiDgDXAo8Dm4CWiNhYblEe4ZuZpa87q3RmdbK9FWhNrSI8h29m1hsyeWkFj/DNzNKXycD3HL6ZWfoyGfge4ZuZpS+TgW9mZunLZOB7SsfMLH2ZDHxP6ZiZpS+TgW9mZunLZOB7SsfMLH2ZDHxP6ZiZpS+TgW9mZulz4JuZ5YQD38wsJzIZ+D5pa2aWvkwGvk/ampmlL5OBb2Zm6XPgm5nlREVvYm5m5Zs4ZnRV+l1flV4tTR7hm5nlRCYD36t0zMzSl8nA9yodM7P0ZTLwzcwsfQ58M7OccOCbmeWEA9/MLCcc+GZmOVGxwJc0TtI9kpZI+kql+jUzs4KSAl/SIkk7JW1ot32qpOckbZE0t6s2ImJTRFwFXAKc3fOSzcysJ0od4d8HTC3eIKkfcBcwDRgPzJI0XtJEST9p9+eE5D0XAY8CrakdgZmZlaSka+lExEpJje02TwG2RMRWAEkPATMi4hbgwk7aWQoslfQosLijfSQ1A80Ao0dX55ohZmZ9UTkXTxsBbCt63gZ8vLOdJZ0DfAE4mi5G+BGxEFgI0NTUFGXUZ2ZmRSp2tcyIeAJ4opR9JU0Hpo8dO7Y3SzIzy5VyVulsB0YVPR+ZbCubr6VjZpa+cgJ/NXCypDGSBgCXAkvTKMpXyzQzS1+pyzIfBFYBp0hqkzQ7Ig4A1wKPA5uAlojYmEZRHuGbmaWv1FU6szrZ3kovLLH0HL6ZWfoyeWkFj/DNzNKXycD3HL6ZWfoyGfge4ZuZpS+TgW9mZunLZOB7SsfMLH0V+5+23RERy4BlTU1Nc6pdSy2ZeP/EapdgZhmWyRG+mZmlz4FvZpYTmQx8z+GbmaUvk4HvZZlmZunLZOCbmVn6HPhmZjmRycD3HL6ZWfoyGfiewzczS18mA9/MzNLnwDczywkHvplZTjjwzcxyIpOB71U6Zmbpy2Tge5WOmVn6Mhn4ZmaWPge+mVlOOPDNzHLCgW9mlhMOfDOznHDgm5nlREUDX9KxktZIurCS/ZqZWYmBL2mRpJ2SNrTbPlXSc5K2SJpbQlM3Ai09KdTMzMrTv8T97gPuBL53cIOkfsBdwHlAG7Ba0lKgH3BLu/d/CTgN+DVQX17JZmbWEyUFfkSslNTYbvMUYEtEbAWQ9BAwIyJuAd43ZSPpHOBYYDzwr5JaI+J3HezXDDQDjB49uuQDMTOzrpU6wu/ICGBb0fM24OOd7RwRfwUg6Urg9Y7CPtlvoaRXgOkDBgw4o4z6zMysSMVX6UTEfRHxkyPs42vpmJmlrJzA3w6MKno+MtlWNl8t08wsfeUE/mrgZEljJA0ALgWWplGUR/hmZukrdVnmg8Aq4BRJbZJmR8QB4FrgcWAT0BIRG9MoyiN8M7P0lbpKZ1Yn21uB1lQrKrS7DFjW1NQ0J+22zczyypdWMDPLiUwGvqd0zMzSl8nA90lbM7P0ZTLwPcI3M0tfJgPfI3wzs/RlMvDNzCx9Dnwzs5zIZOB7Dt/MLH2ZDHzP4ZuZpS+TgW9mZulz4JuZ5UQmA99z+GZm6ctk4HsO38wsfZkMfDMzS18597Q1y63GuY9Wre/B46rWtdU4j/DNzHLCgW9mlhOZDHyv0jEzS18mA9+rdMzM0pfJwDczs/Q58M3McsKBb2aWEw58M7OccOCbmeWEIqLaNXRK0i7g5R6+vQF4PcVyaoGPOR98zH1fucf74Yg4vv3GTAd+OSStiYimatdRST7mfPAx9329dbye0jEzywkHvplZTvTlwF9Y7QKqwMecDz7mvq9XjrfPzuGbmdnh+vII38zMijjwzcxyouYDX9JUSc9J2iJpbgevHy3p4eT1X0pqrHyV6SrhmP+jpF9L+pWk/y3pw9WoM01HOuai/f5YUkiq6SV8pRyvpEuS7/NGSYsrXWPaSvi5Hi1phaR/Tn62z69GnWmStEjSTkkbOnldkhYkX5NfSTq9rA4jomb/AP2AF4GPAAOAZ4Hx7fa5GrgneXwp8HC1667AMX8KGJg8/koejjnZbzCwEngKaKp23b38PT4Z+GdgaPL8hGrXXYFjXgh8JXk8Hnip2nWncNyfBE4HNnTy+vnAY4CAM4FfltNfrY/wpwBbImJrRPwWeAiY0W6fGcD9yeMlwLmSVMEa03bEY46IFRHxdvL0KWBkhWtMWynfZ4C/Bv47sL+SxfWCUo53DnBXRLwBEBE7K1xj2ko55gA+kDw+DthRwfp6RUSsBP6li11mAN+LgqeAIZI+1NP+aj3wRwDbip63Jds63CciDgB7gWEVqa53lHLMxWZTGCHUsiMec/JRd1REVO/u4ukp5Xv8UeCjkv5J0lOSplasut5RyjHPAy6X1Aa0An9emdKqqrv/3rvUv+xyLLMkXQ40AX9U7Vp6k6SjgNuAK6tcSiX1pzCtcw6FT3ArJU2MiD1Vrap3zQLui4i/k3QW8L8kTYiI31W7sFpR6yP87cCooucjk20d7iOpP4WPgrsrUl3vKOWYkfRp4K+AiyLinQrV1luOdMyDgQnAE5JeojDXubSGT9yW8j1uA5ZGxLsR8X+B5yn8AqhVpRzzbKAFICJWAfUULjLWl5X0771UtR74q4GTJY2RNIDCSdml7fZZClyRPP4T4B8jORtSo454zJImA9+hEPa1PrcLRzjmiNgbEQ0R0RgRjRTOW1wUEWuqU27ZSvm5foTC6B5JDRSmeLZWssiUlXLMvwHOBZA0jkLg76polZW3FPj3yWqdM4G9EfFKTxur6SmdiDgg6VrgcQpn+RdFxEZJ/wVYExFLgXspfPTbQuHkyKXVq7h8JR7zrcAg4B+S89O/iYiLqlZ0mUo85j6jxON9HPiMpF8D7wE3RETNfnIt8ZivB/5e0lcpnMC9ssYHb0h6kMIv7obk3MR/BuoAIuIeCucqzge2AG8Df1pWfzX+9TIzsxLV+pSOmZmVyIFvZpYTDnwzs5xw4JuZ5YQD38wsJxz4ZmY54cA3M8uJ/w+X6ujyZSncLgAAAABJRU5ErkJggg==\n",
      "text/plain": [
       "<Figure size 432x288 with 1 Axes>"
      ]
     },
     "metadata": {
      "needs_background": "light"
     },
     "output_type": "display_data"
    }
   ],
   "source": [
    "plot_histogram('nodes', bins=50)\n",
    "plot_histogram('edges', bins=50)\n",
    "plot_histogram('degree')\n",
    "plot_histogram('cluster')"
   ]
  },
  {
   "cell_type": "markdown",
   "metadata": {},
   "source": [
    "While the average number of nodes and edges are similar across the splits, the histograms show that the tails are slightly heavier for the training graphs."
   ]
  },
  {
   "cell_type": "markdown",
   "metadata": {},
   "source": [
    "## Plot molecules\n",
    "\n",
    "We borrow code from the PyTorch Geometric [GNN explanation example](https://colab.research.google.com/drive/1fLJbFPz0yMCQg81DdCP5I8jXw9LoggKO?usp=sharing#scrollTo=9Hh3YNASuYxm) to visualize molecules from the graph objects."
   ]
  },
  {
   "cell_type": "code",
   "execution_count": 11,
   "metadata": {},
   "outputs": [],
   "source": [
    "def draw_molecule(g, edge_mask=None, draw_edge_labels=False):\n",
    "    g = g.copy().to_undirected()\n",
    "    node_labels = {}\n",
    "    for u, data in g.nodes(data=True):\n",
    "        node_labels[u] = data['name']\n",
    "    pos = nx.planar_layout(g)\n",
    "    pos = nx.spring_layout(g, pos=pos)\n",
    "    if edge_mask is None:\n",
    "        edge_color = 'black'\n",
    "        widths = None\n",
    "    else:\n",
    "        edge_color = [edge_mask[(u, v)] for u, v in g.edges()]\n",
    "        widths = [x * 10 for x in edge_color]\n",
    "    nx.draw(g, pos=pos, labels=node_labels, width=widths,\n",
    "            edge_color=edge_color, edge_cmap=plt.cm.Blues,\n",
    "            node_color='azure')\n",
    "    \n",
    "    if draw_edge_labels and edge_mask is not None:\n",
    "        edge_labels = {k: ('%.2f' % v) for k, v in edge_mask.items()}    \n",
    "        nx.draw_networkx_edge_labels(g, pos, edge_labels=edge_labels,\n",
    "                                    font_color='red')\n",
    "    plt.show()\n",
    "\n",
    "\n",
    "def to_molecule(data):\n",
    "    ATOM_MAP = ['H', 'He', 'Li', 'Be', 'B', 'C', 'N', 'O', 'F', 'Ne', 'Na', 'Mg', 'Al', 'Si', 'P',\n",
    "                'S', 'Cl', 'Ar', 'K', 'Ca', 'Sc', 'Ti', 'V', 'Cr', 'Mn', 'Fe', 'Co', 'Ni', 'Cu', 'Zn',\n",
    "                'Ga', 'Ge', 'As', 'Se', 'Br', 'Kr', 'Rb', 'Sr', 'Y']\n",
    "    g = to_networkx(data, node_attrs=['x'])\n",
    "    for u, data in g.nodes(data=True):\n",
    "        data['name'] = ATOM_MAP[data['x'][0]]\n",
    "        del data['x']\n",
    "    return g"
   ]
  },
  {
   "cell_type": "code",
   "execution_count": 12,
   "metadata": {},
   "outputs": [
    {
     "data": {
      "image/png": "iVBORw0KGgoAAAANSUhEUgAAAt4AAAF2CAYAAABZM59BAAAABHNCSVQICAgIfAhkiAAAAAlwSFlzAAALEgAACxIB0t1+/AAAADh0RVh0U29mdHdhcmUAbWF0cGxvdGxpYiB2ZXJzaW9uMy4xLjIsIGh0dHA6Ly9tYXRwbG90bGliLm9yZy8li6FKAAAgAElEQVR4nO3de1yUZf7/8TcyMIAgKZQHtLbd2srW1EQN1DRdLfOQGNA3W8tsO+lWVn7N5Je11pa1ibll1u6WWqnfFE+loqupmwqmqWsnW1o7WJ4STBSGAYaZ3x8DbMAMzHCY4+v5ePBAb+778jMqzHuu+dzXFWKz2WwCAAAA0KJaebsAAAAAIBgQvAEAAAAPIHgDAAAAHkDwBgAAADyA4A0AAAB4AMEbAAAA8ACCNwAAAOABBG8AAADAAwjeAAAAgAcQvAEAAAAPIHgDAAAAHkDwBgAAADyA4A0AAAB4AMEbAAAA8ACCNwAAAOABBG8AAADAAwjeAAAAgAcYvF0AAADBzCqprPKzTVKI7LNi4WJ2DAg0ITabzebtIgAACDYWSaWVn50xSDKKWTIgUBC8AQDwsFJJZjfOj5A9gAPwb7yLBQCAB7kbulV5fmkL1ALAswjeAAB4iEXOQ/eKpUs1KDFRCdHRuqxjR6UOH67cnTurv25W/W0pAHwfwRsAAA9xNmv9SmamHp8yRY/MmKG8kyf12ZEjumvSJG1Yu9al6wH4B3q8AQDwAKukcw6OFxYWqmtCguYvXKgxaWkNjhMjZs0Af8X3LgAAHlDm5Pje3FyZzWaNTElp0jgAfB/BGwAAD7A6OX66oEBx8fEyGFxbNNDZOAB8H8EbAAAPcNbX2S4uTgX5+bJYXLt1kv5QwH8RvAEA8IAQJ8d7JyXJaDRq/Zo1TRoHgO8jeAMA4AHOnnBjY2P1+KxZmjp5statWSOTyaTy8nJtzs7WzGnTXB4HgO9jVRMAADzA2aomVZYvWaJX585V3qFDio6JUY9evfRoRob6JifXOI9VTQD/RfAGAMBDitW0TXAMklo3Uy0API8XzQAAeIjRy9cD8C6CNwAAHmKQFNHIayMqrwfgvwjeAAB4kFH/Dd9Wq2urckeI2W4gEBC8AQDwMKPsvdof7dypUrNZcnK7VVVPN6EbCAwEbwAAvOCbr77S8IED9c5rr8kYEqIw2YN2mOxBO0b20E17CRA4+H4GAMAL/vrXv8pgMOjWW25pdN83AP/CcoIAAHhYaWmpOnfurGuvvVYrV670djkAPIRWEwAAPGz16tXKz8/XPffc4+1SAHgQM94AAHjY4MGD9c033+jw4cNq1Yo5MCBY8N0OAIAH5eXladu2bbr77rsJ3UCQ4TseAAAP+tvf/iaDwaCJEyd6uxQAHkarCQAAHsJNlUBwY8YbAAAPqbqp8t577/V2KQC8gBlvAAA85LrrrtN3332n//znP/R3A0GI73oAADwgLy9P27dv56ZKIIjxnQ8AgAdU7VR55513ersUAF5CqwkAAC2stLRUCQkJGjRokLKysrxdDgAvYcYbAIAWtmrVKhUUFLBTJRDkmPEGAKCFcVMlAIkZbwAAmo1VklmSSVJx5efvf/xRn372GTdVAmDGGwCAprJIKq38XFt5WZkqKipkCAlRbESEDB6uDYDvIHgDANAEpbLPcrsqQpKxhWoB4Nt4zwsAgEZyN3Sr8vzSFqgFgO8jeAMA0AgWOQ/dK5Yu1aDERCVER+uyjh2VOny4cnfurP66WY7bUgAENoI3AACN4GzW+pXMTD0+ZYoemTFDeSdP6rMjR3TXpEnasHatS9cDCFz0eAMA4CarpHMOjhcWFqprQoLmL1yoMWlpDY4TI2bAgGDC9zsAAG4qc3J8b26uzGazRqakNGkcAIGJ4A0AgJusTo6fLihQXHy8DAbXFg10Ng6AwETwBgDATc56NNvFxakgP18Wi2u3TtLrCQQXgjcAAG4KcXK8d1KSjEaj1q9Z06RxAAQmgjcAAG5y9uQZGxurx2fN0tTJk7VuzRqZTCaVl5drc3a2Zk6b5vI4AAITq5oAAOAmZ6uaVFm+ZIlenTtXeYcOKTomRj169dKjGRnqm5xc4zxWNQGCC8EbAIBGKFbTNsExSGrdTLUA8A+80AYAoBGMXr4egP8heAMA0AgGSRGNvDai8noAwYXgDQBAIxn1s/DtYudmhJjtBoIVwRsAgCYwyt6rfSY/X+aSElU4WcO7qqeb0A0EL4I3AABNZJCU+cwzuvrSS2WoqFBY5bEw2YN2jOyhm/YSILjxMwAAgCay2WxavXq1Env1Uhsjc9oAHGPGGwCAJtq3b5++//57jR071tulAPBhBG8AAJpo1apVCg0N1ahRo7xdCgAfxgY6AAA0gc1m0+WXX64LL7xQmzdv9nY5AHwYM94AADTBoUOHlJeXp5SUFG+XAsDHEbwBAGiC1atXS5LGjBnj5UoA+DpaTQAAaIJevXrJaDQqJyfH26UA8HHMeAMA0Ejffvut9u/fz2omAFxC8AYAoJGq2kzo7wbgClpNAABopAEDBujs2bM6ePCgt0sB4AeY8QYAoBFOnjypXbt20WYCwGUEbwAAGmHt2rWy2WwEbwAuo9UEAIBGuOGGG3T48GHl5eUpJCTE2+UA8APMeAMA4KYzZ87ogw8+0NixYwndAFxG8AYAwE3r16+XxWJhNRMAbiF4AwDgplWrVqlTp07q06ePt0sB4EcI3gAAuMFkMik7O1spKSlq1YqnUQCu4ycGAABu2LRpk0pKSljNBIDbCN4AALhh1apVateuna699lpvlwLAzxC8AQBwUVlZmdatW6fRo0fLYDB4uxwAfobgDQCAi7Zv364zZ87QZgKgUQjeAAC4aNWqVWrdurWGDh3q7VIA+CGCNwAALqioqNCaNWs0YsQIRUREeLscAH6I4A0AgAtyc3N18uRJ2kwANBp3hgAA4IBVUlnlZ5skW2SkHp4+XcNHjPBuYQD8VojNZrN5uwgAAHyFRVJp5efaSktLZTQaZZBkFLNXANxD8AYAoFKpJLMb50fIHsABwBX0eAMAIPdDtyrPL22BWgAEJoI3ACDoWeQ4dK9YulSDEhOVEB2tyzp2VOrw4crdubPGOWY5bksBgNoI3gCAoOdo1vqVzEw9PmWKHpkxQ3knT+qzI0d016RJ2rB2rUvXA0Bt9HgDAIKaVdK5WscKCwvVNSFB8xcu1Ji0NJfGiRGzWQDqx88IAEBQK3NwbG9ursxms0ampDRpHAD4OYI3ACCoWR0cO11QoLj4eBkMri8Y6GgcAPg5gjcAIKg56rdsFxengvx8WSyu3zZJ3yaAhhC8AQBBLcTBsd5JSTIajVq/Zk2TxgGAnyN4AwCCmqMnwtjYWD0+a5amTp6sdWvWyGQyqby8XJuzszVz2rQ655vNZu368EN9//33LV8wAL/FqiYAgKBmlXTOZpNC6s5ZL1+yRK/Onau8Q4cUHROjHr166dGMDPVNTq5xXmlpqbp27qyC/HwlJycrPT1daWlp6tSpk4ceBQB/QPAGAAS1AwcO6Lv8fF07eLBCQ0MbNYZB0rGvvtLy5cu1fPlyffLJJwoJCVH//v2Vnp6u1NRUdejQoXkLB+B3CN4AgKBktVo1b948TZ8+XYOGDNGy999vdPBuLXv4rvLll19qxYoVevfdd/X5558rJCREAwcOVHp6um6++WZdcMEFzfIYAPgXgjcAIOicOHFCEyZM0KZNm3TTTTfpjTfeUHRcnMNt4xsSIclYz9c///zz6hD+5ZdfqlWrVrruuuuUnp6usWPHKj4+vpGPAoC/IXgDAILKhg0bdOedd+rs2bOaO3eu7r33XoVU9neXSm6F74ZC98/ZbDZ99tlnWr58ud5991199dVXCg0N1ZAhQ5Senq6UlBS1a9fOzUcDwJ8QvAEAQcFsNmv69OmaN2+eunXrpv/7v/9T165d65xnkT2A17eCt0H2wO369jo12Ww2HTx4sDqEf/311zIYDBo6dKjS09N10003qW3bto0cHYCvIngDAALeF198oXHjxungwYN68MEH9fzzzysiIqLea6yybwNvlX1znBDZlx4MV/OuxWuz2bR///7qGzO//fZbhYWF6frrr1d6erpGjx6t2NjYZvwTAXgLwRsAELBsNpv++te/6uGHH1Z0dLQWLlyoESNGeLssp2w2m/bu3Vsdwr///nuFh4frhhtu0C233KJRo0YpJibG22UCaCSCNwAgIBUUFOjuu+/W6tWrNWzYMC1atEgdO3b0dlkus1qt2rNnj959912tWLFCR48eldFo1I033qj09HSNHDlS0dHRzfNnyTOz+0CwI3gDAALOtm3bNH78eP3444+aPXu2pkyZolat/DdCWq1W5ebmavny5VqxYoWOHz+uyMhIjRgxQunp6RoxYoSioqLcHtcT/ewA/ovgDQAIGOXl5XryySc1e/Zs/frXv9ayZcvUs2dPb5fVrCoqKrRr1y4tX75cWVlZOnnypKKiojRq1Cilp6dr+PDhioyMbHCcllzBBYBjBG8AQEA4fPiwxo0bpz179uj3v/+9XnrpJbVu3drbZbWoiooKffjhh1q+fLlWrlypU6dOKTo6WqNHj1Z6erquv/56hzeRuhu6qxC+gaYheAMA/N7bb7+tSZMmyWAw6G9/+5tSU1O9XZLHWSwWbd++vTqEnz59Wm3atNFNN92k9PR0DR06VEajURZJxU7GWLF0qeZnZuqrL79UdEyMuvXooUczMpTUv3/1ObV36QTgOoI3AMBvFRYWavLkyVqyZIkGDBigd955RxdeeKG3y/K68vJybd26VcuXL9fq1av1008/KTY2VmPGjNHM2bMV1769VLlpUJVXMjP10uzZynztNQ25/nqFh4dry8aNyvnwQz395z9Xn2eQPXwDcB/BGwDgl3bv3q1x48bpyJEjevLJJzVjxgyFhoZ6uyyfU1ZWpi1btmj58uXasXOncj79VBG1esALCwvVNSFB8xcu1Ji0tAbHjBGrnQCNQfAGAPiViooKPffcc3rqqafUpUsXLVmyRMnJyd4uyy8UWSwqkxRqqNkssmXjRt0ycqROms0yGBpuJDHK3u8NwD20aQEA/Mb333+v3/3ud/rwww916623asGCBezq6IZWBoMcvSdwuqBAcfHxLoVuyb7eNwD38U4RAMAvrFy5Ut27d9f+/fu1ePFiLVmyhNDtJmdvcbeLi1NBfr4slvpW9G54HAD1I3gDAHxacXGx7rnnHqWmpuqSSy7RgQMHdPvttyuk1s2BaJizv7HeSUkyGo1av2ZNk8YBUD+CNwDAZx04cEC9evXS3//+d02fPl07d+7UJZdc4u2y/JazJ/3Y2Fg9PmuWpk6erHVr1shkMqm8vFybs7M1c9o0l8cBUD9urgQA+Byr1ap58+Zp+vTpio+P19tvv63Bgwd7uyy/Z5V0rp6vL1+yRK/Onau8Q4cUHROjHr166dGMDPWtdfMqq5oAjUPwBgD4lBMnTmjChAnatGmTbrrpJr3xxhuKi4vzdlkBo1iSa53cjrGON9B4vGAFAPiMDRs2qHv37vrnP/+pBQsWaPXq1YTuZtbULd/ZMh5oPII3AMDrzGazpkyZohEjRqh9+/bat2+f7rvvPm6gbAEGNXINbptNEWIdYqApCN4AAK/64osvdM0112jevHl68MEHtWfPHnXt2tXbZQU0dzbAsVqtMhUXa+uGDcx2A01E8AYAeIXNZtPrr7+uxMREHTt2TOvWrdO8efMUEcGeiJ5glL1Xu6EZ7PCQEM179lml3XSTcnJyPFAZELi4uRIA0CRWSWWVn22yr/HcSlK4nM/uFBQU6O6779bq1as1bNgwLVq0SB07dvRMwaijoX/DwsJC9ezZU1arVf/617903nnnea9YwI8x4w0AaBSL7CtknJNUKqm88lh55e/PyfEKGtu2bVP37t21bt06zZkzR9nZ2YRuL2sle+tJlOyz4FGVv68KCbGxsVq6dKl++OEH3XfffWLODmgcgjcAwG2lcm1ZuqpwXiqpvLxcM2bM0JAhQ9S6dWvt3r1bjzzyiFq14qnIH1xzzTWaNWuW3n33XS1atMjb5QB+iVYTAIBbSiWZ3bzGZrXqL3/+s56cPl133XWX5s2bp9atWQ3a31RUVOi3v/2t9u7dq/379+vXv/61t0sC/ArBGwDgsqoZ7NqWLFqk+XPm6JvDhxXTpo1GpqRo5nPP1egFNplM+iQnR9f/9rceqxfN7+jRo7rqqqv0i1/8Qjk5OTIaWesEcBXv7wEAXFbq4NjLc+boqcce06w//1lHCgu1efduff/dd0oZOlRlZWXV50VGRqo/odvvJSQk6M0339T+/fuVkZHh7XIAv8KMNwDAJVbZb5j8ubNnz+qKTp30yptvKiU9vfp4UVGRul98sZ56/nmNnzixxjUxYtYnEEyaNEkLFizQxo0bdf3113u7HMAvELwBAC4xq+6M95aNG3XLyJE6aTbLYKi5IvR9d9yh8rIyvbFsWY3j7mzeAt9VUlKi3r17Kz8/X5988okuuOACb5cE+DwmHQAALrE6OFaQn6+4+Pg6oVuSOnTsqIL8fJfGgf+JjIzUsmXLdObMGd1xxx2yWvmXBRpC8AYAuMTR26Nx8fEqyM+XxVJ3YcETx48rLj7epXHgn7p166Y5c+Zo48aNmjdvnrfLAXwewRsA4JIQB8d6JyXJaDTq/VWrahwvKirSluxsDRwyxKVx4L8mTZqk0aNH67HHHtOBAwe8XQ7g0+jxBgC4xFGPtyTNe+EFvTJnjhYsXqyBQ4bo2NGjmjppkk6eOKHNubl1lpujxzvw5Ofnq3v37oqJidG+fftYox1wghlvAIBLwp0cf2jaND3x7LN6YupUdWnTRr/t21cJXbrovQ8+cLjGs7Nx4L/i4+P1zjvvKC8vTw899JC3ywF8FjPeAACXubJNfH0MkpgLDVwzZszQc889p+XLlystLc3b5QA+h+ANAHCZs50rXdVa9vCNwFReXq4BAwboyy+/1MGDB3XRRRd5uyTAp9BqAgBwmUGStbhYJSaT29dGiNAd6MLCwrR06VJZrVbddtttDle7AYIZwRsA4LKysjKNHTlSM6dNk7WiwuXrImS/qRKB75e//KUWLFigXbt26ZlnnvF2OYBPIXgDAFxis9l0//33a/v27RqYlKSY0NAGZ7CreroJ3cHltttu0/jx4/X0009rx44dkuwbJ5klmWRvVzJV/p5tdxBM6PEGALjkxRdf1P/+7//qiSee0KxZs6qPWyWVVX62yb5OdyvZVy9hdid4nTt3Tj179tSll1+uZatWKSTc+Xo2BtlfnNGKhEBH8AYANGjt2rVKSUlRWlqali1bplatiNRoWN633yrm/PMVERnp0v8ZWpIQ6PjJCQCo14EDBzRu3Dj17t1bixYtInTDJaWS2v/iF4pq3brG/5kVS5dqUGKiEqKjdVnHjkodPly5O3dKcr5JE/6Llh3/xk9PAIBTx44d06hRoxQXF6e1a9cqMjLS2yXBD1hkD4O1vZKZqcenTNEjM2Yo7+RJfXbkiO6aNEkb1q6tPsespq0VH6iqlvI8J/uLk/LKY+WVvz+npq+zj5ZHqwkAwCGTyaSBAwfq0KFD2rVrl7p37+7tkuAnHAXAwsJCdU1I0PyFCzWmgc112GipplI5fiHjTDC07PjrvSXcxwAAqMNqter222/Xvn37tHbtWkI3XGaV41nXvbm5MpvNGpmS0uAYlspxfDlAeYq7oVs/Oz8Qw7dF9r8TZzP7pfLtm3X5Pw0AqOOJJ57QypUr9eKLL2rUqFHeLgd+pMzJ8dMFBYqLj5fB4FoccjZOMHHWsiPV3ysvBWbLTqlca6epasvxxfsFfPHFAADAi9566y09++yzuueee/Twww97uxz4GWc3+bWLi1NBfr4sFotL4Xvdhg165YUX1Lp1a4cfUVFRLn8tPDxcISEhzftAPcBZcHwlM1MvzZ6tzNde05Drr1d4eLi2bNyoDWvXKql//xrXB0rQC5SZf3q8AQDVduzYoSFDhmjAgAHauHGjwsLCvF0S/EhhYaF+Ki1V2wsucPi1Kzp10oLFi3VTamqDY+3bvVtPTZum4uLi6g+TyaTi4mKVlro3lxkaGupSYHc30FcdCw0NdaseV1hlv2GyNnd65SUpRv7f3lA1g13biqVLNT8zU199+aWiY2LUrUcPPZqRUePFh2S/X8BXXoAQvAEAkqTDhw+rb9++iouL0+7du9W2bVtvlwQfZrPZlJeXp9zcXOXk5Cg3N1eff/65Xlu8WLeMH+/wmpfnzNFfXnhBc19/XYOHDVNYWJi2b9miHdu2adYLL9Q4N0xSlJM/22KxVIfw2qHc0Ye7X7Na3VucLyIiwu3A3tDXouPiFBoVJdWaqd+ycaNuGTlSJ81ml945MMp+s6U/c9Re4mzWP+fDD/X0n/9c41xfulmX4A0A0JkzZ5ScnKyTJ09q9+7duvTSS71dEnxMUVGR9uzZo9zc3OqP06dPS5JiY2OVlJSkpKQkpfzP/+jCSy+tExirLF+yRK/Onau8Q4cUHROjHr166dGMDPVNTq5xnrcCo81mU2lpaYsE+uLiYpnNrjVMvP7WWw5fwCxfskT/79FHlXfihEvjHDl8WIf27VNkZKSioqIUGRlZ4+Pnx1pi5r6pHM38uzvrL/nOzL+vzLwDALzEYrEoPT1d//nPf7R582ZCN2Sz2fT111/XmM3+5JNPqmeCr7jiCo0ZM0bJyclKSkrS5ZdfXr1JjrMWiSrpt92m9Ntua7AG5xvMt6yQkBBFREQoIiJCcXFxzT5+RUWFSkpKnAb2qtDet18/h9e72yv/+eef69ZbbnGptrCwMJcCenMci3RxN1NHN9m6s0LOz8fxhZl/gjcABDGbzaYHH3xQmzdv1ptvvqmBAwd6uyR4gclk0scff1xjNvvHH3+UJEVHR6tv377KyMhQUlKS+vbtq3bt2jkdq5Xs4aIpK2oY5Buzky0hNDRU0dHRio6Orvc8k+yb49TWOylJRqNR69escalX/rrrrtNnn30mk8mkkpKSGh+Ojjk7XlhYqBMnTjg8t7GMRmODAf3+Rx9V31o92+6ukCP5zs6eBG8ACGIvv/yyFixYoGnTpunOO+/0djnwAJvNpiNHjtSYzf7Xv/4li8UelS+99FLdcMMNSkpKUnJysq688kq3WxCMalrw9qVVKLzF2QuP2NhYPT5rlqZOnqxQg6HBXvnYmBi1v/LKFquzqjWnsYHe2bk//fSTjh07ptKyunPe7s76S/ZNdnwBPd4AEKQ2bNigUaNGafTo0Vq5cqVLb/vC/5SWlmr//v3VITsnJ0fHjx+XJEVFRal3797VLSPXXHONzj///Ob5c+X+8m9ScOy66IqGWnZc7ZX3ld7mxnI08+/uCjlS/TfrehLBGwCC0Keffqp+/frpkksu0Y4dO9S6ta/c84+mOnr0aHW7SE5Ojvbv36+yylnDiy++uPomyOTkZF111VVuvV3vLrY6bxpXNoupjy+t5tFYZjlez9ydFXIk31ndheANAEHm5MmT6tu3r8rLy7Vnzx4lJCR4uyQ0UllZmQ4ePFg9m52bm6sjR45IsvfPJiYmVs9mJyUlqUOHDh6vsaEtviXf3uLbm5ytX+0qX1q/urHqm/l3ddZf8p2Zf4I3AAQRs9ms6667TgcPHtSOHTvUq1cvb5fk86yyr4hglb1PNET2J/Bwef6J/OTJkzVmsz/++OPq5em6dOlSYza7R48eCg/31togdfnS36M/oWUnsGb+/f2FEADARTabTRMnTtTu3bu1cuVKQncDGpqprdqOu6Vmai0Wiz799NMas9lff/21JPuyb1dffbXuv//+6rDduXPnFqii+bSSb7zV72+qwnMwt+wE0s26BG8ACBKzZs3SsmXL9Nxzz2ns2LHeLsenuTrLaKn8aI6gk5+fr927d1fPZu/du1fFxfZGgw4dOig5OVn333+/kpOTdfXVVysighgbLIySQhW8LTsG2b/HGjvz70t/H7SaAEAQWLZsmcaNG6c77rhDCxcuVIiTXQXhmbf2Kyoq9MUXX9SYzc7Ly5NkX+e5R48eNXqzL7roIv7NICm4W3YC4WZdgjcABLjdu3dr0KBB6tOnjzZv3iyj0deeinyHo5vZlixapPlz5uibw4cV06aNRqakaOZzz+m8886rc72zm9nOnDlTYzb7o48+0rlz9lvGzj///Bq92YmJiYqK8oWFzwDf4+836xK8ASCAfffdd+rTp4+io6P10UcfKT4+3tsl+bTaN3FVLVm2YPFiDRwyRMeOHtXUSZOUf+qUNu3aVefmRYOkSKtV//73v2vMZn/xxReSpFatWqlbt241ZrN/9atfMZsNuMlfZ/4J3gAQoM6ePat+/frp+++/V25urq644gpvl+TTai9bdvbsWV3RqZNeefNNpaSnVx8vKipS94sv1lPPP6/xEyfWGKOsrEzXdO2qrw8fliS1bdu2xmx27969FRMT44FHA8AXEbwBIABVVFRo9OjR2rRpk7KzszV06FBvl+Tzam/UsWXjRt0ycqROms11Npm57447VF5WpjeWLas5RkmJtqxbp7KiIiUlJenXv/41O4ICqOaL7S8AgCaaOnWqNmzYoAULFhC6XWSt9fuC/HzFxcc73NmxQ8eO+te+fXWOR0RGKiUtzSe2pgbgewjeABBgXnvtNb300kuaMmWK7rvvPm+X41OKi4v1ww8/OPyYNHWqkgcOrD43Lj5eBfn5slgsdcL3iePHFeekX563kQE4Q/AGAD/hys1Emzdv1h/+8AeNGDFCL774oncK9QKbzaazZ886DdVVH2fOnKlzbVxcnDp37ixrRUWN472TkmQ0GvX+qlV1ery3ZGdr5rPPOqyF2yQBOEOPNwD4OFeXzzr+zTdK7NlTF154oXbt2hUwN/HZbDadPn26wVBdVFRU59r27durc+fOTj8SEhIUGRkpqW6PtyTNe+EFvTJnTp1VTU6eOKHNubkOl2Y0ih0aAThG8AYAH+bqhhE2m03mkhI99+STeuQPf9BFF13U0qU1C6vVqvz8fIdB+vvvv6/+tdlc82+hVatW6tixY72hulOnTnWW+6u3FtVc1aTKW3/f+9kAACAASURBVG+8oQVz51av4z1izBg9NXu2zmvb1uE4MfLt5cwAeA/BGwB8VGN2ULRWVCgqNNQndmurqKjQyZMn652lPnr0qMrKympcZzAYlJCQUG+o7tChg8ObHpuq9jre7jLIvokOADhC8AYAH/TzHRRXLF2q+ZmZ+urLLxUdE6NuPXro0YwMJfXv7/R6ZzsoNpfy8nIdP3683lB97NgxVdTqmzYajfUG6s6dO+uCCy7w2hJ8jnaudEdL/70D8G/8fAAAH1TVa/xKZqZemj1bma+9piHXX6/w8HBt2bhRG9aurTd4l6rxP+BLS0t19OjRekP1iRMnVHveJioqSl26dFHnzp01ePBgh6E6Li7Op3dpNMjen+3uOw2qvI4nVQD1YcYbAHxMVa9xYWGhuiYkaP7ChRqTllbnvPsnTFBC5876f888I0nasX277v3d7/TFDz9IctxrbDKZGrxJ8dSpU3X+rDZt2jidoa4K27GxsT4dqt3hbptPhOQT7T0AfBsvzgHAx1R1PO/NzZXZbNbIlBS3x7BYLNqwbZveW7GiRqj+6aef6pzbrl276hDdu3dvhyt/tGnTpomPyr8YJYXKtdVkjOLJFIBr+FkBAD6magfF0wUFTndObIjBYNDR48e1du1ade7cWRdffLEGDBjgMFRHRbHPoiOGyg9X1k8HAFcQvAHAi2w2m3766acaS+glDhyoSy6/XO3i4pzunOiKcbfdpntvv70Fqg4urcS63ACaB8EbAFpI1cYvP1+Puvb61D/88INMJlON6/769tu65PLLq3dOXL9mjW5KTa0zfuvWrWtc++OJEzW+Hhoa2jIPDADQKNxcCaBRgv3td5vNVmfjl58H6qpf1974JTQ0VJ06dapzY+LPf92uY0eVV4bml+fM0V9eeEFzX39dg4cNU1hYmLZv2aId27bpV5deqlfmzNE/cnJUVlam28aM0bEffqi+uZIdFAHAtxC8AbjF1e3L/fmGM5vNplOnTtUbqH/44QeVltbcYDw0NLR64xdHgbpq45eGZqJr76C4fMkSvTp3rvIOHVJ0TIx69OqlRzMy1P3qq3X/HXdoS3a2uvziF7rtzjs1f86celc1AQB4D8EbgMsCYYk1q9WqU6dONdj+4Ww3RWeBunPnzmrfvn2ztXewgyIABB6CNwCXOArdSxYt0vw5c/TN4cOKadNGI1NSNPO553TeeedVn+PJ8G21WmtsUe4oXB89elTl5eU1rgsLC3O4LvXPf+3p3RTZQREAAg/BG0CDHIXAqt7jBYsXa+CQITp29KimTpqk/FOntGnXLoWHh1ef2xwhsKKiojpUO5utPnr0qCyWmvPE4eHh9Qbqzp076/zzz/faFuX1OV1UpLJWrRTp5nJ/vvhOAwCA4A3ABbXbHs6ePasrOnXSK2++qZT09OrjRUVF6n7xxXrq+ec1fuLE6uMNtT1UVFToxIkT9bZ/HDt2rE6oNhqN9QbqqlDtj7splpWVaejQobqsWzc9P2+eWrnYwkLoBgDfxTuRAOplVd1e4z05OTKbzRo1dmyN49HR0Rp6443avnlzjeBdbrNpz8cf67tvv3UYro8fP66KiooaY0VERFSH6IEDB9YJ1F26dFFcXJxfhuqG2Gw23Xvvvfrwww917733KiY0NOBvaAWAYMDPaAD1KnNwrCA/3+mOih06dtS/9u2rcaykpETvvPuuXp4zR5IUGRlZHaSHDBnicLa6Xbt2ARmqXfH8889r0aJFevLJJzVu3DhJ7KAIAIGA4A2gXlYHx+Li453uqHji+HHFxcfXOBYVFaUHpkzR72+/XZ07d1bbtm2DNlQ3ZOXKlXr88cd166236sknn6zxNXZQBAD/xiQJAKesVqsKz56tc7xqR8X3V62qcbyoqEhbsrM1cMiQOtd06txZV111VVDPZDfk448/1vjx45WUlKQ333yTvycACDAEbwDVSkpK9M9//lPPPvusbrzxRsXFxen9tWvrnBcbG6vHnnxS0x54QFs2blR5ebm++/Zb3Zmerk6dO+uW8ePrXEOErN8PP/yg0aNH64ILLtDq1asVEcHcNgAEGlpNgCB26tQp7dq1Szt37tTOnTu1f//+6jWuu3btqrS0NF3ZtatsVqtCai2399C0aWobF6cnpk6tXsd7xJgx+tuSJTIa666rwat854qKijRq1CgVFRUpJydH7du393ZJAIAWwHKCQJCw2WzKy8urDtq7du1SXl6eJPta13369FG/fv3Uv39/JSUlKS4uTlLd7csbi+3LHauoqFBKSorWr1+v9evX64YbbvB2SQCAFuIXM97cyQ+4r6ysTPv3768O2bt27dKpU6ckSe3atVO/fv101113qX///urVq5fDWWrJ/j1mUNO3L+d71bFp06bp/fff1yuvvELoBoAA59Mz3haJtWsBF/3000/Kzc2tDtp79uyR2Wzf5P2SSy6pns3u16+fLrvsMrd2amT78pbx17/+Vffee68eeOAB/eUvf/F2OQCAFuazwbtUktmN89mtDcHEZrPpu+++q+7N3rVrlz777DNJksFgUM+ePatDdr9+/dShQ4cm/5nufk9W4XvTsQ8++EA33HCDhg4dqvfee8/hmugAgMDik8GbJ/j/os0GkmSxWPTJJ59Uh+ydO3fq2LFjkqSYmBglJydXB+0+ffqodev6NmhvPF4QN48vv/xS11xzjbp06aJdu3apTZs23i4JAOABPhe8nb2lvWLpUs3PzNRXX36p6JgYdevRQ49mZCipf/8a5wXKW9q02QS3oqIi7d69uzpo7969W0VFRZKkLl26VIfs/v376ze/+Y1CQ0M9Vhv/N5smPz9fffv2VVFRkfbs2aOLLrrI2yUBADzE554XSx0ceyUzUy/Nnq3M117TkOuvV3h4uLZs3KgNa9fWCd6l8sEH5SZXZxUtlR/MKvq/Y8eO1ZjNPnjwoCoqKhQSEqKrrrpKt99+e3XYvvDCC71aq0FsX95YpaWlGjt2rI4ePart27cTugEgyPjUjLejZcsKCwvVNSFB8xcu1Ji0NJfG8edly2izaTm+EhStVqu++OKLGkH722+/lSRFRkbqmmuuqZ7NvuaaaxQbG+vB6tBSbDabJkyYoLfeekvLli3T//zP/3i7JACAh/nU5HCZg2N7c3NlNps1MiXFrXH8cc83i5yH7oZabcySQuVj/6A+oqHWiKp3SVqqNaKkpER79+6tDtk5OTk6c+aMJKl9+/bq16+fHnzwQfXv3189evRQWFhYC1QBb3vuuef01ltv6Y9//COhGwCClE/lNKuDY6cLChQXH+/WHf+OxvEHjtpsJNdbbQKhzaa5eaNtp2o3yKqgvW/fvurdIC+//HKlpqZWt4386le/UkgIm6kHuhUrVigjI0O33XabnnjiCW+XAwDwEp9qNSlW3VnJLRs36paRI3XSbHY5fG9av173jR+vyMhIhx9RUVFOv9aYc91ZD9kZZ7sDuttq489tNs3NE207NptNX331VY3dIP/9739Lsu8GmZiYWB2yk5OTFR8f34iK4M/27NmjgQMH6uqrr9YHH3ygiAh/fD8OANAcfCp4mySV1zpWWFioKzp10oLFi3VTaqpL43y6b5+WL14sk8mkkpKSBj9MJlP1RiONER4e3uRA/5vERF3RvbtCa724cPeFh1H+2WbT3Orb8MWVFXKcrY5TVlamAwcO1Fg/u2o3yLZt29bYpCYxMZGQFeSOHDmiPn36KCoqSh999JHOP/98b5cEAPAin+pMcDRTGxsbq8dnzdLUyZMVajBo8LBhCgsL0/YtW7Rj2zbNeuGFOtck9uql/r16ufVn22w2mc3mesO5KwG+9rHCwkKdOHHC4Xk/9/pbb+k3Dmp2t9Vm67ZtWvL3v6t169aKiopSVFSUw1/X9/WIiAi/b39orradM2fO1NgN8qOPPqp+kfbLX/5Sw4cPrw7bl19+ebO8+4HAcO7cOY0aNUolJSXaunUroRsA4Fsz3s7aLSRp+ZIlenXuXOUdOqTomBj16NVLj2ZkqG9ycp1z/aHdwmazqbS0tDqMG2JjZXSw6Ym7M967tm/Xg7//vYqLi2UymVRcXKyKigq362sonDf11+Hh4S0W7pujbae8vFxjf/tb7dyxQzabTaGhoerZs2eNGe2OHTu2SP3wfxUVFbrpppu0ceNGbdiwQcOGDfN2SQAAH+BTwVty3OftDoPsbQL+xlGbjeR+q02YpKhax8rKymQymaqDeEv82t3/RqGhodVh3NWZeJd/fd55UkSEVCvYu/MipsRkUtaSJTp9/Lj69++vPn36KDo62q3HiOD18MMP66WXXtKrr76q+++/39vlAAB8hE+1mkj2HuWmBG9/Xcva2Qy9u602jsYJDw9XeHi4zjvvvGavW/rv7L2rQb2h806cOOHwGle9/tZbumX8+DrH3WnbiYyK0sS7767zIgZoyGuvvaaXXnpJDz30EKEbAFCDzwVvg+w3BzZ2NQqfe0AuCpfzvuQHHn1U7Tt00IvPPKN7brutRquNo3E8LSQkRBEREYqIiFC7du1a5M+wWq0ym80uhfskB+1HktQuLk4F+fmyWCwuhW+feisIfmHz5s36wx/+oBtvvFFz5szxdjkAAB/jc60mVdxdCi4Qdm4M1jab5taSbTuAM4cOHVJSUpIuvPBC7dq1SzExMd4uCQDgY3z2HkSjnC/p9nNVYdPfQ7fU9McQCH8HzcGVtp11a9bIZDKpvLxcm7OzNXPaNJfHAWo7deqURowYoYiICK1bt47QDQBwyGdnvH/OKvs28FbZ3/4PkT0UhSvwwpEnNn0JdPWtjiO5vkKOP6yOA+8rLS3VkCFDtG/fPv3zn/9Unz59vF0SAMBH+UXwDjbB2GbT3GjbgSfYbDbdfvvteuedd/Tuu+8qPT3d2yUBAHyYv96LGNCMkkJlD+D1hUdD5bn8I9YVrKvjwLP+9Kc/6Z133tHTTz9N6AYANIgZbx8XTG02za0xbTsWi0XRBgPBGw1+7y1fvly33HKLxo8fr8WLF/v9bq8AgJZH8EZAczl822wyl5bqyWnTNPnuu9WtW7cWrgy+yqKG3206d/q00kaPliEkRFu2bJHRyEs1AEDDCN4IeK4EKYOkovx89bzqKkVHR2vv3r2KjY31TIHwGa6+UKuoqFBZaanCKioUxwomAAAX0a2AgFd1o2SM7L3bYZXHwip/H1P59fbx8Xr33Xf19ddfa+LEieI1aXBxpzUpNDRUkVFRMsTEON34CgCA2gjeCBqtZF8BJkr2oB1V+fuffxMMGDBAs2fP1qpVqzR37lwvVAlvsKhu6F6yaJGSu3VTx6go/bpDBz1y//06c+ZMnWvNatqNvACA4EGrCVCLzWbTzTffrPfee0/bt29X//79vV0SWljt5SdfnjNHf3nhBS1YvFgDhwzRsaNHNXXSJOWfOqVNu3YpPDy8xvUsPwkAcAXBG3CgsLBQiYmJMplMOnDggC644AJvl4QWUnvDpbNnz+qKTp30yptvKuVnSwQWFRWp+8UX66nnn9f4iRPrjMOGSwCAhvA8ATgQGxurrKwsnT59WrfeeqsqKiq8XRJaSFmt3+/JyZHZbNaosWNrHI+OjtbQG2/U9s2bXRoHAIDaCN6AE927d9eCBQu0detWzZw509vloIVYa/2+ID9fcfHxMhjqbk3VoWNHFeTnuzQOAAC1EbyBekyYMEG///3v9eyzz2rdunXeLgctoHavXVx8vAry82Wx1L1l8sTx44qLj3dpHAAAaiN4Aw14+eWX1bNnT40fP17ffPONt8tBM6u932TvpCQZjUa9v2pVjeNFRUXakp2tgUOGuDQOAAC1EbyBBkRERCgrK0s2m02pqakym93diB6+rPYPwdjYWD325JOa9sAD2rJxo8rLy/Xdt9/qzvR0dercWbeMH+/SOAAA1MZzBeCCX/7yl3rrrbe0f/9+PfTQQ94uB80oXKqzWdJD06bpiWef1RNTp6pLmzb6bd++SujSRe998IHT7eHDHR4FAOC/WE4QcMP06dP1/PPPa/Hixbr99tu9XQ6awY4dO/RjUZGuGzZMoaGhjRqDdbwBAK5gxhtwwzPPPKNBgwbpvvvu06effurtctAEFotFM2fO1KBBg/TW3/7WpB5tx3PgAADUxIw34KYTJ07o6quvVnR0tD7++GO1adPG2yXBTd98841uu+025ebm6o477tDLL7+s8JiYOtvGuyJCBG8AgGuY8Qbc1KFDB7377rv6+uuvNXHixDr9wfBty5YtU48ePfT5559r6dKlWrRokWJiYmSUPUS7g9ANAHAHwRtohAEDBmj27NlauXKlXnrpJW+XAxecO3dOEyZM0Lhx43TllVfqX//6l2699dYa5xhl79Wuu3VOTVU93YRuAIA7aDUBGslms+nmm2/W+++/r+3bt6tfv37eLglO7N27V+PGjdPXX3+tjIwMzZw50+HOlD9nlX0beKvsm+OEyD5TES5mLAAAjUPwBpqgsLBQiYmJMplMOnDggC644AICmw+xWq168cUXlZGRoQ4dOmjJkiW69tprvV0WACBIkQOAJoiNjVVWVpZOnz6tJ556SkVWq85JKpVULslS+blU0jlJxZXH0PKOHTumoUOH6rHHHtNNN92kTz75hNANAPAqZryBZrA9J0eXde+uiMhItWrV8OtZbsprWe+9954mTpyokpISzZs3T3fddZdCQtjUHQDgXQRvoIlKJZah8xElJSWaOnWqXn31VfXo0UPLli3T5Zdf7u2yAACQRKsJ0CQWOQ/dK5Yu1aDERCVER+uyjh2VOny4cnfurP66WbSdNKfPPvtMffr00auvvqqHH35Yu3fvJnQDAHwKwRtoglInx1/JzNTjU6bokRkzlHfypD47ckR3TZqkDWvXunQ9XGez2TR//nwlJibqxx9/VHZ2tjIzM2U08n4CAMC30GoCNJJV9hsmayssLFTXhATNX7hQY9LSGhwnRrwCbqz8/HxNnDhR77//voYPH66FCxeqffv23i4LAACHeL4HGqnMyfG9ubkym80amZLSpHFQvy1btuiqq67Spk2bNHfuXK1bt47QDQDwaQRvoJGsTo6fLihQXHx8gxu0NDQOHCsrK9Njjz2mYcOGKTY2Vh999JGmTJni0moyAAB4k2vJAEAdznq02sXFqSA/XxaLxaXwTa+X67766iuNGzdOH3/8se655x5lZmaqdevW3i4LAACXMEUENJKzVaF7JyXJaDRq/Zo1Lo1TdM5Rpzh+zmazafHixerZs6cOHz6srKwsvf7664RuAIBfIXgDjeTsmyc2NlaPz5qlqZMna92aNTKZTCovL9fm7GzNnDatxrkmk0l/+uMf1atXLz333HP6z3/+0/KF+5kzZ85o3LhxmjBhghITE3Xw4EHdfPPN3i4LAAC3saoJ0EjOVjWpsnzJEr06d67yDh1SdEyMevTqpUczMtQ3Obn6HJvVqncWLNA7b7+tjz76SJLUvXt3paamKi0tTZdddlnLPggfl5OTo3HjxumHH37QH//4R02fPl2hoaHeLgsAgEYheANNUKymbYJjkFTVLHHkyBGtXLlSWVlZysnJkST95je/qQ7hXbt2bWK1/qOiokJ/+tOfNGvWLHXp0kVLly5VUlKSt8sCAKBJCN5AE1hkD9+N1VqO73A+evRodQjfuXOnbDabrrjiCqWlpSk1NVW/+c1vFBLirMvcvx05ckS/+93vtGPHDo0bN06vvvqqYmNjvV0WAABNRvAGmqhUzreNr0+EJFf2Vjx+/LhWrVqlrKwsffjhh7JarbrsssuUmpqq1NRUde/ePWBCeFZWlu6++25ZLBbNnz9f48ePD5jHBgAAwRtoBu6Gb1dDd20nT57U6tWrlZWVpW3btslqteqSSy6pDuFXX321XwbV4uJiTZkyRX//+9/Vu3dvLV26VJdccom3ywIAoFkRvIFmYpE9gNfX822QPXA3xwL6p06d0po1a5SVlaUPPvhAFRUVuvjii6tDeO/evf0ihB84cEC33nqr8vLy9Nhjj2nWrFkKCwvzdlkAADQ7gjfQzKyybwNvlX1znBDZlx4MV8ut31lQUKC1a9dqxYoV2rJliywWiy688MLqGzP79Onjczs7Wq1WvfTSS5o+fbrOP/98vf322xo8eLC3ywIAoMUQvIEA89NPP2nt2rXKysrSP/7xD5WXl6tz5866+eablZaWpqSkpGYN4Y15oXHixAlNmDBBmzZt0ujRo/XGG28oPj6+2WoCAMAXEbyBAHbmzBm9//77ysrK0qZNm1RaWqqOHTtWh/B+/fo1el3sxrbWZGdna8KECTp79qwyMzN13333+UVLDAAATUXwBoLE2bNntW7dOmVlZSk7O1tms1nt27fX2LFjlZaWpgEDBshgcK37vDE3k6q0VI899pjmzZunbt26admyZbryyisb8UgAAPBPBG8gCJ07d04bNmxQVlaW1q9fr5KSEp1//vkaO3asUlNTNWjQIKchvDHLJ1qtVs199lk9/cQTeuCBB/TCCy8oIiKiyY8DAAB/QvAGglxxcbGys7OVlZWldevWqbi4WHFxcUpJSVFqaqoGDx5cvcpIfRsGrVi6VPMzM/XVl18qOiZG3Xr00KMZGUrq31+SZDKZ9O99+zRowADPPDAAAHwMwRtANZPJpE2bNmnFihV6//33VVRUpLZt22rMmDFKTU3VgOuvl9VBT/grmZl6afZsZb72moZcf73Cw8O1ZeNG5Xz4oZ7+858lSTabTWEhIWrt6QcFAICPIHgDcMhsNusf//iHVqxYoffee0/hRqM+O3KkTotIYWGhuiYkaP7ChRqTltbguDFquWUVAQDwZQRvAA0qLS3Voa+/VsKvfqXw8PAaX9uycaNuGTlSJ81ml27ONKryZksAAIJMc2ygByDAGY1G/fqKK1Tu4GunCwoUFx/v8ooo1uYtDQAAv8E7vgBc4uytsXZxcSrIz5fFUt+K3g2PAwBAoCN4A3CJsy1ueiclyWg0av2aNU0aBwCAQEfwBuASZz8sYmNj9fisWZo6ebLWrVkjk8mk8vJybc7O1sxp01weBwCAQMfNlQBcYpV0rp6vL1+yRK/Onau8Q4cUHROjHr166dGMDPVNTq5xHquaAACCFcEbgMuKZd9Ep7EMEut4AwCCFhNPAFxm9PL1AAD4M4I3AJcZ1Pg1uCPE+qUAgOBG8AbglsZsgBMhZrsBAKDHG0CjWCSVSjKVlclaUaGIyMg65xhkD9zMdAMAwIw3gEYySDJaLOpz+eXasm6dwiqPhcketmNkv5GS0A0AgB3PiQAa7cCBA/r2m28UWlGhKG8XAwCAj2PGG0Cjbd26VZJ03XXXebkSAAB8H8EbQKNt3bpVV155pdq3b+/tUgAA8HkEbwCNUlZWph07dmjw4MHeLgUAAL9A8AbQKB999JFKSkoI3gAAuIjgDaBRtm7dqpCQEA0cONDbpQAA4BdYxxtAowwaNEhFRUX6+OOPvV0KAAB+gRlvAG4zmUzKzc2lzQQAADcQvAG4LScnR2VlZQRvAADcQPAG4LatW7fKYDCof//+3i4FAAC/QY83ALddc801Cg0N1a5du7xdCgAAfoMZbwBuKSws1N69e2kzAQDATQRvAG7ZsWOHrFYrwRsAADcRvAG4ZevWrTIajUpKSvJ2KQAA+BWCNwC3bN26Vf369VNERIS3SwEAwK8QvAG4LD8/XwcPHqTNBACARiB4A3DZ9u3bJYngDQBAIxC8Abhs69atio6OVmJiordLAQDA7xC8Abhs69atuvbaaxUWFubtUgAA8DsEbwAuOXbsmP7973/TZgIAQCMRvAG4ZNu2bZLo7wYAoLEI3gBcsnXrVrVt21bdu3f3dikAAPglgjcAl2zdulXXXXedWrXixwYAAI3BMyiABn3zzTf69ttvdd1113m7FAAA/BbBG0CDtm7dKon+bgAAmsLg7QIA+B6rpLLKzzZJXS67TDP++EdddsUV3i0MAAA/FmKz2WzeLgKAb7BIKq38XFtZaanCjUYZJBnFq3YAANxF8AYgyR64zW6cHyF7AAcAAK6hxxuA26FbleeXtkAtAAAEKoI3EOQschy6VyxdqkGJiUqIjtZlHTsqdfhw5e7cWeMcsxy3pQAAgLoI3kCQczRr/Upmph6fMkWPzJihvJMn9dmRI7pr0iRtWLvWpesBAEBd9HgDQcwq6VytY4WFheqakKD5CxdqTFqaS+PEiFfxAAA0hOdKIIiVOTi2NzdXZrNZI1NSmjQOAACoieANBDGrg2OnCwoUFx8vg8H1BQMdjQMAAGoieANBzFGfWbu4OBXk58ticf22SfrVAABoGMEbCGIhDo71TkqS0WjU+jVrmjQOAACoieANBDFHPwBiY2P1+KxZmjp5statWSOTyaTy8nJtzs7WzGnTXB4HAADUxKomQBBztKpJleVLlujVuXOVd+iQomNi1KNXLz2akaG+ycl1zmVVEwAAGkbwBoJcsZq2CY5BUutmqgUAgEDGJBUQ5Ixevh4AgGBB8AaCnEFSRCOvjai8HgAANIzgDUBG/Sx8u9h9FiFmuwEAcAfBG4Ake4huLenU8eMyl5SooqLC4XlVPd2EbgAA3EPwBlDNIGnO00+rT9euCrfZFFZ5LEz2oB0je+imvQQAAPfx/Amgms1m04YNG3T11Vcr2o0t4wEAQMOY8QZQ7dChQzpy5IhuvPFGb5cCAEDAIXgDqLZhwwZJ0vDhw71cCQAAgYcNdABUGzx4sPLz8/XJJ594uxQAAAIOM94AJElnz57Vjh07aDMBAKCFELwBSJK2bNkii8VC8AYAoIUQvAFIkrKzs9WmTRslJSV5uxQAAAISwRtA9TKCw4YNU1hYmLfLAQAgIBG8AeiTTz7RsWPHaDMBAKAFEbwBVC8jeMMNN3i5EgAAAhfLCQLQtddeq+LiYu3bt8/bpQAAELCY8QaC3E8/915lwQAAArNJREFU/aScnBw2zQEAoIURvIEgt3nzZlVUVNDfDQBACyN4A0Fuw4YNateunfr27evtUgAACGgGbxcAwHOsksoqP9skyWZTwsUX6+bUVIWGhnq1NgAAAh03VwJBwCKptPJzbSaTScbwcBkNBhnFq3EAAFoKwRsIcKWSzG6cHyHJ2EK1AAAQzOjxBgKYu6FbleeXtkAtAAAEO4I3EKAsch66VyxdqkGJiUqIjtZlHTsqdfhw5e7cWf11sxy3pQAAgMYjeAMBytms9SuZmXp8yhQ9MmOG8k6e1GdHjuiuSZO0Ye1al64HAACNQ483EICsks45OF5YWKiuCQmav3ChxqSlNThOjHh1DgBAc+E5FQhAZU6O783Nldls1siUlCaNAwAA3EfwBgKQ1cnx0wUFiouPl8Hg2qKBzsYBAADuI3gDAchZ/1i7uDgV5OfLYnHt1kn60AAAaD4EbyAAhTg53jspSUajUevXrGnSOAAAwH0EbyAAOfvGjo2N1eOzZmnq5Mlat2aNTCaTysvLtTk7WzOnTXN5HAAA4D5WNQECkLNVTaosX7JEr86dq7xDhxQdE6MevXrp0YwM9U1OrnEeq5oAANB8CN5AgCpW0zbBMUhq3Uy1AAAAJrOAgGX08vUAAKAmgjcQoAySIhp5bUTl9QAAoPkQvIEAZpT74TtCzHYDANAS6PEGgoBFUqnq7/k2yB64mekGAKBlELyBIGKVfRt4q+yb44TI/rZXuHj7CwCAlkbwBgAAADyASS4AAADAAwjeAAAAgAcQvAEAAAAPIHgDAAAAHkDwBgAAADyA4A0AAAB4AMEbAAAA8ACCNwAAAOABBG8AAADAAwjeAAAAgAcQvAEAAAAPIHgDAAAAHkDwBgAAADyA4A0AAAB4AMEbAAAA8ACCNwAAAOABBG8AAADAA/4/LqhWNsXQE00AAAAASUVORK5CYII=\n",
      "text/plain": [
       "<Figure size 720x360 with 1 Axes>"
      ]
     },
     "metadata": {},
     "output_type": "display_data"
    }
   ],
   "source": [
    "i = 0\n",
    "mol = to_molecule(dataset[i])\n",
    "plt.figure(figsize=(10, 5))\n",
    "draw_molecule(mol)"
   ]
  },
  {
   "cell_type": "markdown",
   "metadata": {},
   "source": [
    "## Train and evaluate a GNN classification model\n",
    "\n",
    "As our classifier we use a variation of a [Graph Isomorphism Network](https://arxiv.org/abs/1810.00826) incorporating edge (bond) as well as node (atom) features."
   ]
  },
  {
   "cell_type": "code",
   "execution_count": 13,
   "metadata": {},
   "outputs": [],
   "source": [
    "import torch.nn as nn\n",
    "import torch.nn.functional as F\n",
    "from torch_geometric.data.batch import Batch\n",
    "from torch_geometric.nn import MessagePassing, global_add_pool, global_max_pool, global_mean_pool, LayerNorm\n",
    "from ogb.graphproppred.mol_encoder import AtomEncoder, BondEncoder\n",
    "\n",
    "\n",
    "class GINConv(MessagePassing):\n",
    "    def __init__(self, emb_dim: int) -> None:\n",
    "        super().__init__(aggr='add')\n",
    "        self.mlp = nn.Sequential(\n",
    "            nn.Linear(emb_dim, 2 * emb_dim),\n",
    "            nn.BatchNorm1d(2 * emb_dim),\n",
    "            nn.ReLU(),\n",
    "            nn.Linear(2 * emb_dim, emb_dim)\n",
    "        )\n",
    "        self.eps = nn.Parameter(torch.Tensor([0.]))\n",
    "        self.bond_encoder = BondEncoder(emb_dim=emb_dim)  # encode edge features\n",
    "\n",
    "    def forward(self, x: torch.Tensor, edge_index: torch.Tensor, edge_attr: torch.Tensor) -> torch.Tensor:\n",
    "        edge_emb = self.bond_encoder(edge_attr)\n",
    "        return self.mlp((1 + self.eps) * x + self.propagate(edge_index, x=x, edge_attr=edge_emb))\n",
    "\n",
    "    def message(self, x_j: torch.Tensor, edge_attr: torch.Tensor) -> torch.Tensor:\n",
    "        return x_j + edge_attr\n",
    "\n",
    "    def update(self, aggr_out: torch.Tensor) -> torch.Tensor:\n",
    "        return aggr_out\n",
    "\n",
    "\n",
    "class GIN(nn.Module):\n",
    "    def __init__(self, n_layer: int = 5, emb_dim: int = 64, n_out: int = 2, dropout: float = .5,\n",
    "                 jk: bool = True, residual: bool = True, pool: str = 'add', norm: str = 'batch') -> None:\n",
    "        super().__init__()\n",
    "        self.n_layer = n_layer\n",
    "        self.jk = jk  # jumping-knowledge\n",
    "        self.residual = residual  # residual/skip connections\n",
    "        self.atom_encoder = AtomEncoder(emb_dim=emb_dim)  # encode node features\n",
    "        self.convs = nn.ModuleList([GINConv(emb_dim) for _ in range(n_layer)])\n",
    "        norm = nn.BatchNorm1d if norm == 'batch' else LayerNorm\n",
    "        self.bns = nn.ModuleList([norm(emb_dim) for _ in range(n_layer)])\n",
    "        if pool == 'mean':\n",
    "            self.pool = global_mean_pool\n",
    "        elif pool == 'add':\n",
    "            self.pool = global_add_pool\n",
    "        elif pool == 'max':\n",
    "            self.pool = global_max_pool\n",
    "        pool_dim = (n_layer + 1) * emb_dim if jk else emb_dim\n",
    "        self.linear = nn.Linear(pool_dim, n_out)\n",
    "        self.dropout = nn.Dropout(p=dropout)\n",
    "\n",
    "    def forward(self, data: Batch) -> torch.Tensor:\n",
    "        x, edge_index, edge_attr, batch = data.x, data.edge_index, data.edge_attr, data.batch\n",
    "        # node embeddings\n",
    "        hs = [self.atom_encoder(x)]\n",
    "        for layer in range(self.n_layer):\n",
    "            h = self.convs[layer](hs[layer], edge_index, edge_attr)\n",
    "            h = self.bns[layer](h)\n",
    "            if layer < self.n_layer - 1:\n",
    "                h = F.relu(h)\n",
    "            if self.residual:\n",
    "                h += hs[layer]\n",
    "            hs += [h]\n",
    "        # graph embedding and prediction\n",
    "        if self.jk:\n",
    "            h = torch.cat([h for h in hs], -1)\n",
    "        h_pool = self.pool(h, batch)\n",
    "        h_drop = self.dropout(h_pool)\n",
    "        h_out = self.linear(h_drop)\n",
    "        return h_out"
   ]
  },
  {
   "cell_type": "code",
   "execution_count": 14,
   "metadata": {
    "scrolled": true
   },
   "outputs": [
    {
     "name": "stdout",
     "output_type": "stream",
     "text": [
      "device: cuda\n"
     ]
    }
   ],
   "source": [
    "device = torch.device('cuda' if torch.cuda.is_available() else 'cpu')\n",
    "print(f'device: {device}')\n",
    "\n",
    "n_layer = 5\n",
    "emb_dim = 300\n",
    "n_out = 1\n",
    "dropout = .5\n",
    "jk = True\n",
    "residual = False\n",
    "pool = 'mean'\n",
    "norm = 'batch'\n",
    "\n",
    "model = GIN(n_layer, emb_dim, n_out, dropout, jk, residual, pool, norm).to(device)"
   ]
  },
  {
   "cell_type": "markdown",
   "metadata": {},
   "source": [
    "Train and evaluate the model. Evaluation is done using [ROC-AUC](https://scikit-learn.org/stable/modules/generated/sklearn.metrics.roc_auc_score.html). If you already have a trained model saved, you can directly load it by specifying the `load_path`:"
   ]
  },
  {
   "cell_type": "code",
   "execution_count": 15,
   "metadata": {},
   "outputs": [],
   "source": [
    "load_path = 'gnn'  # set to None if no pretrained model available"
   ]
  },
  {
   "cell_type": "code",
   "execution_count": 16,
   "metadata": {
    "scrolled": true
   },
   "outputs": [
    {
     "name": "stdout",
     "output_type": "stream",
     "text": [
      "train ROC-AUC: 0.961 -- loss: 0.070\n",
      "val ROC-AUC: 0.829 -- loss: 0.084\n",
      "test ROC-AUC: 0.753 -- loss: 0.163\n"
     ]
    }
   ],
   "source": [
    "from ogb.graphproppred import Evaluator\n",
    "from tqdm import tqdm\n",
    "\n",
    "criterion = nn.BCEWithLogitsLoss()\n",
    "optim = torch.optim.Adam(model.parameters(), lr=.001)\n",
    "evaluator = Evaluator(name=dataset_name)  # ROC-AUC for ogbg-molhiv\n",
    "\n",
    "\n",
    "def train(loader: DataLoader, verbose: bool = False) -> None:\n",
    "    dl = tqdm(loader, total=len(loader)) if verbose else loader\n",
    "    model.train()\n",
    "    for data in dl:\n",
    "        data = data.to(device)\n",
    "        optim.zero_grad()\n",
    "        y_hat = model(data)\n",
    "        is_labeled = data.y == data.y\n",
    "        loss = criterion(y_hat[is_labeled], data.y[is_labeled].float())\n",
    "        loss.backward()\n",
    "        optim.step()\n",
    "        if verbose:\n",
    "            dl.set_postfix(dict(loss=loss.item()))\n",
    "\n",
    "\n",
    "def evaluate(loader: DataLoader, split: str, verbose: bool = False) -> float:\n",
    "    dl = tqdm(loader, total=len(loader)) if verbose else loader\n",
    "    model.eval()\n",
    "    y_pred, y_true = [], []\n",
    "    for data in dl:\n",
    "        data = data.to(device)\n",
    "        with torch.no_grad():\n",
    "            y_hat = model(data)\n",
    "        y_pred.append(y_hat.cpu())\n",
    "        y_true.append(data.y.float().cpu())\n",
    "    y_true = torch.cat(y_true, dim=0)\n",
    "    y_pred = torch.cat(y_pred, dim=0)\n",
    "    loss = criterion(y_pred, y_true)\n",
    "    input_dict = dict(y_true=y_true, y_pred=y_pred)\n",
    "    result_dict = evaluator.eval(input_dict)\n",
    "    print(f'{split} ROC-AUC: {result_dict[\"rocauc\"]:.3f} -- loss: {loss:.3f}')\n",
    "    return result_dict[\"rocauc\"]\n",
    "\n",
    "\n",
    "if load_path is None or not os.path.isdir(load_path):\n",
    "    epochs = 150\n",
    "    rocauc_best = 0.\n",
    "    save_path = 'gnn'\n",
    "    for epoch in range(epochs):\n",
    "        print(f'\\nEpoch {epoch + 1} / {epochs}')\n",
    "        train(dl_tr)\n",
    "        _ = evaluate(dl_tr, 'train')\n",
    "        rocauc = evaluate(dl_val, 'val')\n",
    "        if rocauc > rocauc_best and os.path.isdir(save_path):\n",
    "            print('Saving new best model.')\n",
    "            rocauc_best = rocauc\n",
    "            torch.save(model.state_dict(), os.path.join(save_path, 'model.dict'))\n",
    "        _ = evaluate(dl_te, 'test')\n",
    "    load_path = save_path\n",
    "\n",
    "\n",
    "# load (best) model\n",
    "model.load_state_dict(torch.load(os.path.join(load_path, 'model.dict')))\n",
    "_ = evaluate(dl_tr, 'train')\n",
    "_ = evaluate(dl_val, 'val')\n",
    "_ = evaluate(dl_te, 'test')"
   ]
  },
  {
   "cell_type": "markdown",
   "metadata": {},
   "source": [
    "## Detect drift\n",
    "\n",
    "### Prediction distribution drift\n",
    "\n",
    "We will first detect drift on the prediction distribution of the GIN model. Since the binary classification model returns continuous numerical univariate predictions, we use the [Kolmogorov-Smirnov drift detector](https://docs.seldon.io/projects/alibi-detect/en/latest/methods/ksdrift.html). First we define some utility functions:"
   ]
  },
  {
   "cell_type": "code",
   "execution_count": 17,
   "metadata": {},
   "outputs": [],
   "source": [
    "from torch_geometric.data import Batch, Data\n",
    "from typing import Dict, List, Union\n",
    "\n",
    "\n",
    "labels = ['No!', 'Yes!']\n",
    "def make_predictions(dd, xs: Dict[str, List[Data]]) -> None:\n",
    "    for split, x in xs.items():\n",
    "        preds = dd.predict(x)\n",
    "        dl = DataLoader(x, batch_size=32, shuffle=False)\n",
    "        _ = evaluate(dl, split)\n",
    "        print('Drift? {}'.format(labels[preds['data']['is_drift']]))\n",
    "        if isinstance(preds[\"data\"][\"p_val\"], (list, np.ndarray)):\n",
    "            print(f'p-value: {preds[\"data\"][\"p_val\"]}')\n",
    "        else:\n",
    "            print(f'p-value: {preds[\"data\"][\"p_val\"]:.3f}')\n",
    "        print('')\n",
    "        \n",
    "\n",
    "def sample(split: str, n: int, ) -> List[Data]:\n",
    "    idx = np.random.choice(split_idx[split].numpy(), size=n, replace=False)\n",
    "    return [dataset[i] for i in idx]"
   ]
  },
  {
   "cell_type": "markdown",
   "metadata": {},
   "source": [
    "Because we pass lists with `torch_geometric.data.Data` objects to the detector, we need to preprocess the data using the `batch_fn` into `torch_geometric.data.Batch` objects which can be fed to the model. Then we detect drift on the model prediction distribution."
   ]
  },
  {
   "cell_type": "code",
   "execution_count": 18,
   "metadata": {},
   "outputs": [
    {
     "name": "stderr",
     "output_type": "stream",
     "text": [
      "WARNING:alibi_detect.cd.utils:Input shape could not be inferred. If alibi_detect.models.tensorflow.embedding.TransformerEmbedding is used as preprocessing step, a saved detector cannot be reinitialized.\n"
     ]
    }
   ],
   "source": [
    "from alibi_detect.cd import KSDrift\n",
    "from alibi_detect.utils.pytorch import predict_batch\n",
    "from functools import partial\n",
    "\n",
    "\n",
    "def batch_fn(data: Union[List[Data], Batch]) -> Batch:\n",
    "    if isinstance(data, Batch):\n",
    "        return data\n",
    "    else:\n",
    "        return Batch().from_data_list(data)\n",
    "\n",
    "\n",
    "preprocess_fn = partial(predict_batch, model=model, device=device, preprocess_fn=batch_fn, batch_size=32)\n",
    "dd = KSDrift(x_ref, p_val=.05, preprocess_fn=preprocess_fn)"
   ]
  },
  {
   "cell_type": "markdown",
   "metadata": {},
   "source": [
    "Since the dataset is heavily imbalanced, we will test the detectors on a sample which oversamples from the minority class (molecules which inhibit HIV virus replication):"
   ]
  },
  {
   "cell_type": "code",
   "execution_count": 19,
   "metadata": {},
   "outputs": [
    {
     "name": "stdout",
     "output_type": "stream",
     "text": [
      "# instances: 630 -- # class 1: 130\n"
     ]
    }
   ],
   "source": [
    "split = 'test'\n",
    "x_imb = sample(split, 500)\n",
    "n = 0\n",
    "for i in split_idx[split]:\n",
    "    if dataset[i].y[0].item() == 1:\n",
    "        x_imb.append(dataset[i])\n",
    "        n += 1\n",
    "print(f'# instances: {len(x_imb)} -- # class 1: {n}')"
   ]
  },
  {
   "cell_type": "code",
   "execution_count": 20,
   "metadata": {},
   "outputs": [
    {
     "name": "stdout",
     "output_type": "stream",
     "text": [
      "H0 ROC-AUC: 0.763 -- loss: 0.208\n",
      "Drift? No!\n",
      "p-value: [0.84936297]\n",
      "\n",
      "test sample ROC-AUC: 0.736 -- loss: 0.150\n",
      "Drift? No!\n",
      "p-value: [0.13626936]\n",
      "\n",
      "imbalanced sample ROC-AUC: 0.749 -- loss: 0.940\n",
      "Drift? Yes!\n",
      "p-value: [4.5092685e-05]\n",
      "\n"
     ]
    }
   ],
   "source": [
    "xs = {'H0': x_h0, 'test sample': sample('test', 500), 'imbalanced sample': x_imb}\n",
    "make_predictions(dd, xs)"
   ]
  },
  {
   "cell_type": "markdown",
   "metadata": {},
   "source": [
    "As expected, prediction distribution shift is detected for the imbalanced sample but not for the random test sample with similar label distribution as the reference data.\n",
    "\n",
    "### Prediction uncertainty drift\n",
    "\n",
    "The [model uncertainty drift detector](https://docs.seldon.io/projects/alibi-detect/en/latest/methods/modeluncdrift.html) can pick up when the model predictions drift into areas of changed uncertainty compared to the reference data. This can be a good proxy for drift which results in model performance degradation. The uncertainty is estimated via a Monte Carlo estimate ([MC dropout](https://arxiv.org/abs/1506.02142)). We use the [RegressorUncertaintyDrift detector](https://docs.seldon.io/projects/alibi-detect/en/latest/methods/modeluncdrift.html) since our binary classification model returns 1D logits."
   ]
  },
  {
   "cell_type": "code",
   "execution_count": 21,
   "metadata": {
    "scrolled": false
   },
   "outputs": [
    {
     "name": "stderr",
     "output_type": "stream",
     "text": [
      "WARNING:alibi_detect.cd.utils:Input shape could not be inferred. If alibi_detect.models.tensorflow.embedding.TransformerEmbedding is used as preprocessing step, a saved detector cannot be reinitialized.\n"
     ]
    }
   ],
   "source": [
    "from alibi_detect.cd import RegressorUncertaintyDrift\n",
    "\n",
    "dd = RegressorUncertaintyDrift(x_ref, model=model, backend='pytorch', p_val=.05, n_evals=100,\n",
    "                               uncertainty_type='mc_dropout', preprocess_batch_fn=batch_fn)"
   ]
  },
  {
   "cell_type": "code",
   "execution_count": 22,
   "metadata": {},
   "outputs": [
    {
     "name": "stdout",
     "output_type": "stream",
     "text": [
      "H0 ROC-AUC: 0.763 -- loss: 0.208\n",
      "Drift? No!\n",
      "p-value: [0.52494323]\n",
      "\n",
      "test sample ROC-AUC: 0.736 -- loss: 0.150\n",
      "Drift? Yes!\n",
      "p-value: [0.]\n",
      "\n",
      "imbalanced sample ROC-AUC: 0.749 -- loss: 0.940\n",
      "Drift? Yes!\n",
      "p-value: [0.]\n",
      "\n"
     ]
    }
   ],
   "source": [
    "make_predictions(dd, xs)"
   ]
  },
  {
   "cell_type": "markdown",
   "metadata": {},
   "source": [
    "Although we didn't pick up drift in the GIN model prediction distribution for the test sample, we can see that the model is less certain about the predictions on the test set, illustrated by the lower ROC-AUC.\n",
    "\n",
    "### Input data drift using the MMD detector\n",
    "\n",
    "We can also more detect drift on the input data by encoding the data with a randomly initialized GNN to extract graph embeddings. Then we apply our detector of choice, e.g. the [MMD detector](https://docs.seldon.io/projects/alibi-detect/en/latest/methods/mmddrift.html) on the extracted embeddings."
   ]
  },
  {
   "cell_type": "code",
   "execution_count": 23,
   "metadata": {},
   "outputs": [],
   "source": [
    "class Encoder(nn.Module):\n",
    "    def __init__(self, n_layer: int = 1, emb_dim: int = 64, jk: bool = True, \n",
    "                 residual: bool = True, pool: str = 'add', norm: str = 'batch') -> None:\n",
    "        super().__init__()\n",
    "        self.n_layer = n_layer\n",
    "        self.jk = jk  # jumping-knowledge\n",
    "        self.residual = residual  # residual/skip connections\n",
    "        self.atom_encoder = AtomEncoder(emb_dim=emb_dim)  # encode node features\n",
    "        self.convs = nn.ModuleList([GINConv(emb_dim) for _ in range(n_layer)])\n",
    "        norm = nn.BatchNorm1d if norm == 'batch' else LayerNorm\n",
    "        self.bns = nn.ModuleList([norm(emb_dim) for _ in range(n_layer)])\n",
    "        self.pool = global_add_pool\n",
    "\n",
    "    def forward(self, data: Batch) -> torch.Tensor:\n",
    "        x, edge_index, edge_attr, batch = data.x, data.edge_index, data.edge_attr, data.batch\n",
    "        # node embeddings\n",
    "        hs = [self.atom_encoder(x)]\n",
    "        for layer in range(self.n_layer):\n",
    "            h = self.convs[layer](hs[layer], edge_index, edge_attr)\n",
    "            h = self.bns[layer](h)\n",
    "            if layer < self.n_layer - 1:\n",
    "                h = F.relu(h)\n",
    "            if self.residual:\n",
    "                h += hs[layer]\n",
    "            hs += [h]\n",
    "        # graph embedding and prediction\n",
    "        if self.jk:\n",
    "            h = torch.cat([h for h in hs], -1)\n",
    "        h_out = self.pool(h, batch)\n",
    "        return h_out"
   ]
  },
  {
   "cell_type": "code",
   "execution_count": 24,
   "metadata": {},
   "outputs": [
    {
     "name": "stderr",
     "output_type": "stream",
     "text": [
      "WARNING:alibi_detect.cd.utils:Input shape could not be inferred. If alibi_detect.models.tensorflow.embedding.TransformerEmbedding is used as preprocessing step, a saved detector cannot be reinitialized.\n"
     ]
    }
   ],
   "source": [
    "from alibi_detect.cd import MMDDrift\n",
    "\n",
    "enc = Encoder(n_layer=1).to(device)\n",
    "preprocess_fn = partial(predict_batch, model=enc, device=device, preprocess_fn=batch_fn, batch_size=32)\n",
    "dd = MMDDrift(x_ref, backend='pytorch', p_val=.05, n_permutations=1000, preprocess_fn=preprocess_fn)"
   ]
  },
  {
   "cell_type": "code",
   "execution_count": 25,
   "metadata": {},
   "outputs": [
    {
     "name": "stdout",
     "output_type": "stream",
     "text": [
      "H0 ROC-AUC: 0.763 -- loss: 0.208\n",
      "Drift? No!\n",
      "p-value: 0.925\n",
      "\n",
      "test sample ROC-AUC: 0.736 -- loss: 0.150\n",
      "Drift? Yes!\n",
      "p-value: 0.000\n",
      "\n",
      "imbalanced sample ROC-AUC: 0.749 -- loss: 0.940\n",
      "Drift? Yes!\n",
      "p-value: 0.000\n",
      "\n"
     ]
    }
   ],
   "source": [
    "make_predictions(dd, xs)"
   ]
  },
  {
   "cell_type": "markdown",
   "metadata": {},
   "source": [
    "### Input data drift using a learned kernel\n",
    "\n",
    "Instead of applying the MMD detector on the pooling output of a randomly initialized GNN encoder, we use the [Learned Kernel detector](https://docs.seldon.io/projects/alibi-detect/en/latest/methods/learnedkerneldrift.html) which trains the encoder and kernel on part of the data to maximise an estimate of the detector's test power. Once the kernel is learned a permutation test is performed in the usual way on the value of the MMD on the held out test set."
   ]
  },
  {
   "cell_type": "code",
   "execution_count": 26,
   "metadata": {},
   "outputs": [],
   "source": [
    "from alibi_detect.cd import LearnedKernelDrift\n",
    "from alibi_detect.utils.pytorch.kernels import DeepKernel\n",
    "\n",
    "kernel = DeepKernel(enc, kernel_b=None)  # use the already defined random encoder in the deep kernel\n",
    "dd = LearnedKernelDrift(x_ref, kernel, backend='pytorch', p_val=.05, dataloader=DataLoader, \n",
    "                        preprocess_batch_fn=batch_fn, epochs=2)"
   ]
  },
  {
   "cell_type": "code",
   "execution_count": 27,
   "metadata": {},
   "outputs": [
    {
     "name": "stdout",
     "output_type": "stream",
     "text": [
      "H0 ROC-AUC: 0.763 -- loss: 0.208\n",
      "Drift? No!\n",
      "p-value: 0.630\n",
      "\n",
      "test sample ROC-AUC: 0.736 -- loss: 0.150\n",
      "Drift? Yes!\n",
      "p-value: 0.000\n",
      "\n",
      "imbalanced sample ROC-AUC: 0.749 -- loss: 0.940\n",
      "Drift? Yes!\n",
      "p-value: 0.000\n",
      "\n"
     ]
    }
   ],
   "source": [
    "make_predictions(dd, xs)"
   ]
  },
  {
   "cell_type": "markdown",
   "metadata": {},
   "source": [
    "Since the molecular scaffolds are different across the train, validation and test sets, we expect that this type of data shift is picked up in the input data (technically not the input but the graph embedding).\n",
    "\n",
    "### Drift on graph statistics\n",
    "\n",
    "We could also compute graph-level statistics such as the number of nodes, edges and clustering coefficient and detect drift on those statistics using the Kolmogorov-Smirnov test with multivariate correction (e.g. [Bonferroni](https://en.wikipedia.org/wiki/Bonferroni_correction)). First we define a preprocessing step to extract the summary statistics from the graphs:"
   ]
  },
  {
   "cell_type": "code",
   "execution_count": 28,
   "metadata": {},
   "outputs": [],
   "source": [
    "# return number of nodes, edges and average clustering coefficient per graph\n",
    "def graph_stats(data: List[Data]) -> np.ndarray:\n",
    "    num_nodes = np.array([d.num_nodes for d in data])\n",
    "    num_edges = np.array([d.num_edges for d in data])\n",
    "    c = np.array([np.array(list(clustering(to_networkx(d)).values())).mean() for d in data])\n",
    "    return np.concatenate([num_nodes[:, None], num_edges[:, None], c[:, None]], axis=-1)"
   ]
  },
  {
   "cell_type": "code",
   "execution_count": 29,
   "metadata": {},
   "outputs": [
    {
     "name": "stderr",
     "output_type": "stream",
     "text": [
      "WARNING:alibi_detect.cd.utils:Input shape could not be inferred. If alibi_detect.models.tensorflow.embedding.TransformerEmbedding is used as preprocessing step, a saved detector cannot be reinitialized.\n"
     ]
    }
   ],
   "source": [
    "dd = KSDrift(x_ref, p_val=.05, preprocess_fn=graph_stats)"
   ]
  },
  {
   "cell_type": "code",
   "execution_count": 30,
   "metadata": {},
   "outputs": [
    {
     "name": "stdout",
     "output_type": "stream",
     "text": [
      "H0 ROC-AUC: 0.763 -- loss: 0.208\n",
      "Drift? No!\n",
      "p-value: [0.9884282  0.79581064 1.        ]\n",
      "\n",
      "test sample ROC-AUC: 0.736 -- loss: 0.150\n",
      "Drift? No!\n",
      "p-value: [0.94992185 0.23822938 0.52494323]\n",
      "\n",
      "imbalanced sample ROC-AUC: 0.749 -- loss: 0.940\n",
      "Drift? Yes!\n",
      "p-value: [5.1066105e-05 1.1882804e-05 9.5120013e-01]\n",
      "\n"
     ]
    }
   ],
   "source": [
    "make_predictions(dd, xs)"
   ]
  },
  {
   "cell_type": "markdown",
   "metadata": {},
   "source": [
    "The 3 returned p-values correspond to respectively the p-values for the number of nodes, edges and clustering coefficient. We already saw in the EDA that the distributions of the node, edge and clustering coefficients look similar across the train, validation and test sets except for the tails. This is confirmed by running the drift detector on the graph statistics which cannot seem to pick up on the differences in molecular scaffolds between the datasets, unless we heavily oversample from the minority class where the number of nodes and edges but not the clustering coefficient significantly differ."
   ]
  }
 ],
 "metadata": {
  "kernelspec": {
<<<<<<< HEAD
   "display_name": "Python 3 (ipykernel)",
=======
   "display_name": "Python 3",
>>>>>>> 63298b7e
   "language": "python",
   "name": "python3"
  },
  "language_info": {
   "codemirror_mode": {
    "name": "ipython",
    "version": 3
   },
   "file_extension": ".py",
   "mimetype": "text/x-python",
   "name": "python",
   "nbconvert_exporter": "python",
   "pygments_lexer": "ipython3",
<<<<<<< HEAD
   "version": "3.8.12"
=======
   "version": "3.8.5"
>>>>>>> 63298b7e
  }
 },
 "nbformat": 4,
 "nbformat_minor": 5
}<|MERGE_RESOLUTION|>--- conflicted
+++ resolved
@@ -1116,11 +1116,7 @@
  ],
  "metadata": {
   "kernelspec": {
-<<<<<<< HEAD
    "display_name": "Python 3 (ipykernel)",
-=======
-   "display_name": "Python 3",
->>>>>>> 63298b7e
    "language": "python",
    "name": "python3"
   },
@@ -1134,11 +1130,7 @@
    "name": "python",
    "nbconvert_exporter": "python",
    "pygments_lexer": "ipython3",
-<<<<<<< HEAD
    "version": "3.8.12"
-=======
-   "version": "3.8.5"
->>>>>>> 63298b7e
   }
  },
  "nbformat": 4,
