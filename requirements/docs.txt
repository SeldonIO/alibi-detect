--- conflicted
+++ resolved
@@ -5,13 +5,9 @@
 sphinx-rtd-theme>=1.0.0, <=2.0.0
 sphinxcontrib-apidoc>=0.3.0, <0.4.0
 sphinxcontrib-bibtex>=2.1.0, <3.0.0
-<<<<<<< HEAD
 sphinx-panels>=0.5.0, <1.0.0
 sphinx_copybutton>=0.3.0, <1.0.0
-myst-parser>=0.14, <0.16
-=======
 myst-parser>=0.14, <0.17
->>>>>>> b982f2a7
 nbsphinx>=0.8.5, <0.9.0
 sphinx_design==0.0.13  # Pinning for now as sphinx_design is v.new and still in flux. 
 ipykernel>=5.1.0, <6.0.0 # required for executing notebooks via nbsphinx
