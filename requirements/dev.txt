# development dependencies (see docs.txt for documentation building dependencies)
# linting and static type-checking
<<<<<<< HEAD
flake8>=3.7.7, <4.0.0
=======
flake8>=3.7.7, <5.0.0
>>>>>>> 7497cdcb
mypy>=0.812, <0.900
# testing
pytest>=5.3.5, <7.0.0
pytest-cov>=2.6.1, <4.0.0
pytest-xdist>=1.28.0, <3.0.0 # for distributed testing, currently unused (see setup.cfg)
pytest-timeout>=1.4.2, <3.0.0 # for notebook tests
jupytext>=1.12.0, <2.0.0 # for notebook tests
ipykernel>=5.1.0, <6.0.0 # for notebook tests
nbconvert>=6.0.7, <7.0.0 # for notebook tests
ipywidgets>=7.6.5, <8.0.0 # for notebook tests
# other
pre-commit>=1.20.0, <3.0.0
tox>=3.21.0, <4.0.0 # used to generate licence info via `make licenses`
twine>3.2.0, <4.0.0<|MERGE_RESOLUTION|>--- conflicted
+++ resolved
@@ -1,10 +1,6 @@
 # development dependencies (see docs.txt for documentation building dependencies)
 # linting and static type-checking
-<<<<<<< HEAD
-flake8>=3.7.7, <4.0.0
-=======
 flake8>=3.7.7, <5.0.0
->>>>>>> 7497cdcb
 mypy>=0.812, <0.900
 # testing
 pytest>=5.3.5, <7.0.0
