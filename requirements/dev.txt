# development dependencies (see docs.txt for documentation building dependencies)
# linting and static type-checking
flake8>=3.7.7, <7.0.0
mypy>=1.0, <2.0
types-requests>=2.25, <3.0
types-toml>=0.10, <1.0
# testing
pytest>=5.3.5, <8.0.0
pytest-cov>=2.6.1, <5.0.0
pytest-xdist>=1.28.0, <4.0.0 # for distributed testing, currently unused (see setup.cfg)
pytest_cases>=3.6.8, <4.0.0
pytest-randomly>=3.5.0, <4.0.0
pytest-custom_exit_code>=0.3.0 # for notebook tests
pytest-timeout>=1.4.2, <3.0.0 # for notebook tests
jupytext>=1.12.0, <2.0.0 # for notebook tests
ipykernel>=5.1.0, <7.0.0 # for notebook tests
nbconvert>=6.0.7, <8.0.0 # for notebook tests
ipywidgets>=7.6.5, <9.0.0 # for notebook tests
alibi-testing @ git+https://github.com/SeldonIO/alibi-testing@master#egg=alibi-testing # pre-trained models for testing
# other
pre-commit>=1.20.0, <4.0.0
tox>=3.21.0, <5.0.0 # used to generate licence info via `make licenses`
twine>3.2.0, <5.0.0
packaging>=19.0, <24.0 # Used to check scipy version for CVMDrift test. Can be removed once python 3.6 support dropped (and scipy lower bound >=1.7.0).
<<<<<<< HEAD
codecov>=2.0.15, <3.0.0
xgboost>=1.3.2, <2.0.0 # Install for use in testing since we support serialization of xgboost models under the sklearn API
flake8-docstrings>=1.5.0
=======
xgboost>=1.3.2, <2.0.0 # Install for use in testing since we support serialization of xgboost models under the sklearn API
>>>>>>> 5a38fc2a
<|MERGE_RESOLUTION|>--- conflicted
+++ resolved
@@ -22,10 +22,5 @@
 tox>=3.21.0, <5.0.0 # used to generate licence info via `make licenses`
 twine>3.2.0, <5.0.0
 packaging>=19.0, <24.0 # Used to check scipy version for CVMDrift test. Can be removed once python 3.6 support dropped (and scipy lower bound >=1.7.0).
-<<<<<<< HEAD
-codecov>=2.0.15, <3.0.0
 xgboost>=1.3.2, <2.0.0 # Install for use in testing since we support serialization of xgboost models under the sklearn API
-flake8-docstrings>=1.5.0
-=======
-xgboost>=1.3.2, <2.0.0 # Install for use in testing since we support serialization of xgboost models under the sklearn API
->>>>>>> 5a38fc2a
+flake8-docstrings>=1.5.0