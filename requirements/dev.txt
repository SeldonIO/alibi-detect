--- conflicted
+++ resolved
@@ -7,11 +7,8 @@
 pytest>=5.3.5, <8.0.0
 pytest-cov>=2.6.1, <4.0.0
 pytest-xdist>=1.28.0, <3.0.0 # for distributed testing, currently unused (see setup.cfg)
-<<<<<<< HEAD
 pytest-randomly>=3.5.0, <4.0.0
-=======
 pytest_cases>=3.6.8, <4.0.0
->>>>>>> 0358b954
 pytest-timeout>=1.4.2, <3.0.0 # for notebook tests
 jupytext>=1.12.0, <2.0.0 # for notebook tests
 ipykernel>=5.1.0, <6.0.0 # for notebook tests
