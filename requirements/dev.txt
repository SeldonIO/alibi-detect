# development dependencies (see docs.txt for documentation building dependencies)
# linting and static type-checking
flake8>=3.7.7, <6.0.0
mypy~=0.900
types-requests>=2.25, <3.0
types-toml>=0.10, <1.0
# testing
pytest>=5.3.5, <8.0.0
pytest-cov>=2.6.1, <4.0.0
pytest-xdist>=1.28.0, <3.0.0 # for distributed testing, currently unused (see setup.cfg)
pytest_cases>=3.6.8, <4.0.0
pytest-randomly>=3.5.0, <4.0.0
pytest-custom_exit_code>=0.3.0 # for notebook tests
pytest-timeout>=1.4.2, <3.0.0 # for notebook tests
jupytext>=1.12.0, <2.0.0 # for notebook tests
ipykernel>=5.1.0, <7.0.0 # for notebook tests
<<<<<<< HEAD
nbconvert>=6.0.7, <7.0.0 # for notebook tests
ipywidgets>=7.6.5, <9.0.0 # for notebook tests
=======
nbconvert>=6.0.7, <8.0.0 # for notebook tests
ipywidgets>=7.6.5, <8.0.0 # for notebook tests
>>>>>>> a08e2e61
alibi-testing @ git+https://github.com/SeldonIO/alibi-testing@master#egg=alibi-testing # pre-trained models for testing
# other
pre-commit>=1.20.0, <3.0.0
tox>=3.21.0, <4.0.0 # used to generate licence info via `make licenses`
twine>3.2.0, <4.0.0  # 4.x causes deps clashes with testing/requirements.txt, as requires rich>=12.0.0 -> requires typing-extensions>=4.0.0 -> too high for spacy and thinc!
packaging>=19.0, <22.0 # Used to check scipy version for CVMDrift test. Can be removed once python 3.6 support dropped (and scipy lower bound >=1.7.0).
codecov>=2.0.15, <3.0.0<|MERGE_RESOLUTION|>--- conflicted
+++ resolved
@@ -14,13 +14,8 @@
 pytest-timeout>=1.4.2, <3.0.0 # for notebook tests
 jupytext>=1.12.0, <2.0.0 # for notebook tests
 ipykernel>=5.1.0, <7.0.0 # for notebook tests
-<<<<<<< HEAD
-nbconvert>=6.0.7, <7.0.0 # for notebook tests
+nbconvert>=6.0.7, <8.0.0 # for notebook tests
 ipywidgets>=7.6.5, <9.0.0 # for notebook tests
-=======
-nbconvert>=6.0.7, <8.0.0 # for notebook tests
-ipywidgets>=7.6.5, <8.0.0 # for notebook tests
->>>>>>> a08e2e61
 alibi-testing @ git+https://github.com/SeldonIO/alibi-testing@master#egg=alibi-testing # pre-trained models for testing
 # other
 pre-commit>=1.20.0, <3.0.0
