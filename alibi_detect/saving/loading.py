import logging
import os
from functools import partial
from importlib import import_module
from pathlib import Path
from typing import Any, Callable, Optional, Union, Type, TYPE_CHECKING

import dill
import numpy as np
import toml
from transformers import AutoTokenizer

from alibi_detect.saving.registry import registry
from alibi_detect.saving._tensorflow import load_detector_legacy, load_embedding_tf, load_kernel_config_tf, \
    load_model_tf, load_optimizer_tf, prep_model_and_emb_tf, get_tf_dtype
from alibi_detect.saving._pytorch import load_embedding_pt, load_kernel_config_pt, load_model_pt, \
    load_optimizer_pt, prep_model_and_emb_pt, get_pt_dtype
from alibi_detect.saving._keops import load_kernel_config_ke
from alibi_detect.saving._sklearn import load_model_sk
from alibi_detect.saving.validate import validate_config
from alibi_detect.base import Detector, ConfigurableDetector
from alibi_detect.utils.frameworks import has_tensorflow, has_pytorch, Framework
from alibi_detect.saving.schemas import supported_models_tf, supported_models_torch
from alibi_detect.utils.missing_optional_dependency import import_optional
get_device = import_optional('alibi_detect.utils.pytorch.misc', names=['get_device'])

if TYPE_CHECKING:
    import tensorflow as tf
    import torch

logger = logging.getLogger(__name__)


# Fields to resolve in resolve_config ("resolve" meaning either load local artefact or resolve @registry, conversion to
# tuple, np.ndarray and np.dtype are dealt with separately).
# Note: For fields consisting of nested dicts, they must be listed in order from deepest to shallowest, so that the
# deepest fields are resolved first. e.g. 'preprocess_fn.src' must be resolved before 'preprocess_fn'.
FIELDS_TO_RESOLVE = [
    ['preprocess_fn', 'src'],
    ['preprocess_fn', 'model'],
    ['preprocess_fn', 'embedding'],
    ['preprocess_fn', 'tokenizer'],
    ['preprocess_fn', 'preprocess_batch_fn'],
    ['preprocess_fn'],
    ['x_ref'],
    ['c_ref'],
    ['model'],
    ['optimizer'],
    ['reg_loss_fn'],
    ['dataset'],
    ['kernel', 'src'],
    ['kernel', 'proj'],
    ['kernel', 'init_sigma_fn'],
    ['kernel', 'kernel_a', 'src'],
    ['kernel', 'kernel_a', 'init_sigma_fn'],
    ['kernel', 'kernel_b', 'src'],
    ['kernel', 'kernel_b', 'init_sigma_fn'],
    ['kernel'],
    ['x_kernel', 'src'],
    ['x_kernel', 'init_sigma_fn'],
    ['x_kernel'],
    ['c_kernel', 'src'],
    ['c_kernel', 'init_sigma_fn'],
    ['c_kernel'],
    ['initial_diffs'],
    ['tokenizer']
]

# Fields to convert from str to dtype
FIELDS_TO_DTYPE = [
    ['preprocess_fn', 'dtype']
]


def load_detector(filepath: Union[str, os.PathLike], **kwargs) -> Union[Detector, ConfigurableDetector]:
    """
    Load outlier, drift or adversarial detector.

    Parameters
    ----------
    filepath
        Load directory.

    Returns
    -------
    Loaded outlier or adversarial detector object.
    """
    filepath = Path(filepath)
    # If reference is a 'config.toml' itself, pass to new load function
    if filepath.name == 'config.toml':
        return _load_detector_config(filepath)

    # Otherwise, if a directory, look for meta.dill, meta.pickle or config.toml inside it
    elif filepath.is_dir():
        files = [str(f.name) for f in filepath.iterdir() if f.is_file()]
        if 'config.toml' in files:
            return _load_detector_config(filepath.joinpath('config.toml'))
        elif 'meta.dill' in files:
            return load_detector_legacy(filepath, '.dill', **kwargs)
        elif 'meta.pickle' in files:
            return load_detector_legacy(filepath, '.pickle', **kwargs)
        else:
            raise ValueError(f'Neither meta.dill, meta.pickle or config.toml exist in {filepath}.')

    # No other file types are accepted, so if not dir raise error
    else:
        raise ValueError("load_detector accepts only a filepath to a directory, or a config.toml file.")


# TODO - will eventually become load_detector
def _load_detector_config(filepath: Union[str, os.PathLike]) -> ConfigurableDetector:
    """
    Loads a drift detector specified in a detector config dict. Validation is performed with pydantic.

    Parameters
    ----------
    filepath
        Directory containing the `config.toml` file.

    Returns
    -------
    The instantiated detector.
    """
    # Load toml if needed
    if isinstance(filepath, (str, os.PathLike)):
        config_file = Path(filepath)
        config_dir = config_file.parent
        cfg = read_config(config_file)
    else:
        raise ValueError("`filepath` should point to a directory containing a 'config.toml' file.")

    # Resolve and validate config
    cfg = validate_config(cfg)
    logger.info('Validated unresolved config.')
    cfg = resolve_config(cfg, config_dir=config_dir)
    cfg = validate_config(cfg, resolved=True)
    logger.info('Validated resolved config.')

<<<<<<< HEAD
    # Backend
    backend = cfg.pop('backend')  # popping so that cfg left as kwargs + `name` when passed to _init_detector
    if backend.lower() != 'tensorflow':
        raise NotImplementedError('Loading detectors with PyTorch, sklearn or keops backend is not yet supported.')

=======
>>>>>>> 21cbea1c
    # Init detector from config
    logger.info('Instantiating detector.')
    detector = _init_detector(cfg)
    logger.info('Finished loading detector.')
    return detector


def _init_detector(cfg: dict) -> ConfigurableDetector:
    """
    Instantiates a detector from a fully resolved config dictionary.

    Parameters
    ----------
    cfg
        The detector's resolved config dictionary.

    Returns
    -------
    The instantiated detector.
    """
    detector_name = cfg.pop('name')

    # Instantiate the detector
    klass = getattr(import_module('alibi_detect.cd'), detector_name)
    detector = klass.from_config(cfg)
    logger.info('Instantiated drift detector {}'.format(detector_name))
    return detector


def _load_kernel_config(cfg: dict, backend: str = Framework.TENSORFLOW) -> Callable:
    """
    Loads a kernel from a kernel config dict.

    Parameters
    ----------
    cfg
        A kernel config dict. (see pydantic schema's).
    backend
        The backend.

    Returns
    -------
    The kernel.
    """
    if backend == Framework.TENSORFLOW:
        kernel = load_kernel_config_tf(cfg)
    elif backend == Framework.PYTORCH:
        kernel = load_kernel_config_pt(cfg)
    else:  # backend=='keops'
        kernel = load_kernel_config_ke(cfg)
    return kernel


def _load_preprocess_config(cfg: dict) -> Optional[Callable]:
    """
    This function builds a preprocess_fn from the preprocess dict in a detector config dict. The dict format is
    expected to match that generated by serialize_preprocess in alibi_detect.utils.saving (also see pydantic schema).
    The model, tokenizer and preprocess_batch_fn are expected to be already resolved.

    Parameters
    ----------
    cfg
        A preprocess_fn config dict. (see pydantic schemas).

    Returns
    -------
    The preprocess_fn function.
    """
    preprocess_fn = cfg.pop('src')

    if callable(preprocess_fn):
        if preprocess_fn.__name__ == 'preprocess_drift':
            # If preprocess_drift function, kwargs is preprocess cfg minus 'src' and 'kwargs'
            cfg.pop('kwargs')
            kwargs = cfg.copy()

            # Final processing of model (and/or embedding)
            model = kwargs['model']
            emb = kwargs.pop('embedding')  # embedding passed to preprocess_drift as `model` therefore remove

            # Backend specifics
            if has_tensorflow and isinstance(model, supported_models_tf):
                model = prep_model_and_emb_tf(model, emb)
            elif has_pytorch and isinstance(model, supported_models_torch):
                model = prep_model_and_emb_pt(model, emb)
            elif model is None:
                model = emb
            if model is None:
                raise ValueError("A 'model'  and/or `embedding` must be specified when "
                                 "preprocess_fn='preprocess_drift'")
            kwargs.update({'model': model})
            # Set`device` if a PyTorch model, otherwise remove from kwargs
            if isinstance(model, supported_models_torch):
                device = get_device(cfg['device'])
                model = model.to(device).eval()
                kwargs.update({'device': device})
                kwargs.update({'model': model})
            else:
                kwargs.pop('device')
        else:
            kwargs = cfg['kwargs']  # If generic callable, kwargs is cfg['kwargs']

    else:
        logger.warning('Unable to process preprocess_fn. No preprocessing function is defined.')
        return None

    return partial(preprocess_fn, **kwargs)


def _load_model_config(cfg: dict) -> Callable:
    """
    Loads supported models from a model config dict.

    Parameters
    ----------
    cfg
        Model config dict. (see pydantic model schemas).

    Returns
    -------
    The loaded model.
    """

    # Load model
    flavour = cfg['flavour']
    src = cfg['src']
    layer = cfg['layer']
    src = Path(src)
    if not src.is_dir():
        raise FileNotFoundError("The `src` field is not a recognised directory. It should be a directory containing "
                                "a compatible model.")

<<<<<<< HEAD
    if backend == 'tensorflow':
        model = load_model_tf(src, load_dir='.', layer=layer)
    else:
        raise NotImplementedError('Loading of non-tensorflow models not currently supported')
=======
    if flavour == Framework.TENSORFLOW:
        model = load_model_tf(src, load_dir='.', custom_objects=custom_obj, layer=layer)
    elif flavour == Framework.PYTORCH:
        model = load_model_pt(src, layer=layer)
    elif flavour == Framework.SKLEARN:
        model = load_model_sk(src)
>>>>>>> 21cbea1c

    return model


def _load_embedding_config(cfg: dict) -> Callable:  # TODO: Could type return more tightly
    """
    Load a pre-trained text embedding from an embedding config dict.

    Parameters
    ----------
    cfg
        An embedding config dict. (see the pydantic schemas).

    Returns
    -------
    The loaded embedding.
    """
    src = cfg['src']
    layers = cfg['layers']
    typ = cfg['type']
    flavour = cfg['flavour']
    if flavour == Framework.TENSORFLOW:
        emb = load_embedding_tf(src, embedding_type=typ, layers=layers)
    else:
        emb = load_embedding_pt(src, embedding_type=typ, layers=layers)
    return emb


def _load_tokenizer_config(cfg: dict) -> AutoTokenizer:
    """
    Loads a text tokenizer from a tokenizer config dict.

    Parameters
    ----------
    cfg
        A tokenizer config dict. (see the pydantic schemas).

    Returns
    -------
    The loaded tokenizer.
    """
    src = cfg['src']
    kwargs = cfg['kwargs']
    src = Path(src)
    tokenizer = AutoTokenizer.from_pretrained(src, **kwargs)
    return tokenizer


def _load_optimizer_config(cfg: dict, backend: str) \
        -> Union['tf.keras.optimizers.Optimizer', Type['tf.keras.optimizers.Optimizer'],
                 Type['torch.optim.Optimizer']]:
    """
    Loads an optimzier from an optimizer config dict.

    Parameters
    ----------
    cfg
        The optimizer config dict.
    backend
        The backend.

    Returns
    -------
    The loaded optimizer.
    """
    if backend == Framework.TENSORFLOW:
        return load_optimizer_tf(cfg)
    else:
        return load_optimizer_pt(cfg)


def _get_nested_value(dic: dict, keys: list) -> Any:
    """
    Get a value from a nested dictionary.

    Parameters
    ----------
    dic
        The dictionary.
    keys
        List of keys to "walk" to nested value.
        For example, to extract the value `dic['key1']['key2']['key3']`, set `keys = ['key1', 'key2', 'key3']`.

    Returns
    -------
    The nested value specified by `keys`.
    """
    for key in keys:
        try:
            dic = dic[key]
        except (TypeError, KeyError):
            return None
    return dic


def _set_nested_value(dic: dict, keys: list, value: Any):
    """
    Set a value in a nested dictionary.

    Parameters
    ----------
    dic
        The dictionary.
    keys
        List of keys to "walk" to nested value.
        For example, to set the value `dic['key1']['key2']['key3']`, set `keys = ['key1', 'key2', 'key3']`.
    value
        The value to set.
    """
    for key in keys[:-1]:
        dic = dic.setdefault(key, {})
    dic[keys[-1]] = value


def _set_dtypes(cfg: dict):
    """
    Converts str's in the config dictionary to dtypes e.g. 'np.float32' is converted to np.float32.

    Parameters
    ----------
    cfg
        The config dictionary.
    """
    # TODO - we could explore a custom pydantic generic type for this (similar to how we handle NDArray)
    for key in FIELDS_TO_DTYPE:
        val = _get_nested_value(cfg, key)
        if val is not None:
            lib, dtype, *_ = val.split('.')
            # val[0] = np if val[0] == 'np' else tf if val[0] == 'tf' else torch if val[0] == 'torch' else None
            # TODO - add above back in once optional deps are handled properly
            if lib is None:
                raise ValueError("`dtype` must be in format np.<dtype>, tf.<dtype> or torch.<dtype>.")
            {
                'tf': lambda: _set_nested_value(cfg, key, get_tf_dtype(dtype)),
                'torch': lambda: _set_nested_value(cfg, key, get_pt_dtype(dtype)),
                'np': lambda: _set_nested_value(cfg, key, getattr(np, dtype)),
            }[lib]()


def read_config(filepath: Union[os.PathLike, str]) -> dict:
    """
    This function reads a detector toml config file and returns a dict specifying the detector.

    Parameters
    ----------
    filepath
        The filepath to the config.toml file.

    Returns
    -------
        Parsed toml dictionary.
    """
    filepath = Path(filepath)

    cfg = dict(toml.load(filepath))  # toml.load types return as MutableMapping, force to dict
    logger.info('Loaded config file from {}'.format(str(filepath)))

    # This is necessary as no None/null in toml spec., and missing values are set to defaults set in pydantic models.
    # But we sometimes need to explicitly spec as None.
    cfg = _replace(cfg, "None", None)

    return cfg


def resolve_config(cfg: dict, config_dir: Optional[Path]) -> dict:
    """
    Resolves artefacts in a config dict. For example x_ref='x_ref.npy' is resolved by loading the np.ndarray from
    the .npy file. For a list of fields that are resolved, see
    https://docs.seldon.io/projects/alibi-detect/en/stable/overview/config_file.html.

    Parameters
    ----------
    cfg
        The unresolved config dict.
    config_dir
        Filepath to directory the `config.toml` is located in. Only required if different from the
        runtime directory, and artefacts are specified with filepaths relative to the config.toml file.

    Returns
    -------
    The resolved config dict.
    """
    # Convert selected str's to required dtype's (all other type coercion is performed by pydantic)
    _set_dtypes(cfg)

    # Before main resolution, update filepaths relative to config file
    if config_dir is not None:
        _prepend_cfg_filepaths(cfg, config_dir)

    # Resolve filepaths (load files) and resolve function/object registries
    for key in FIELDS_TO_RESOLVE:
        logger.info('Resolving config field: {}.'.format(key))
        src = _get_nested_value(cfg, key)
        obj = None

        # Resolve string references to registered objects and filepaths
        if isinstance(src, str):
            # Resolve registry references
            if src.startswith('@'):
                src = src[1:]
                if src in registry.get_all():
                    obj = registry.get(src)
                else:
                    raise ValueError(
                        f"Can't find {src} in the custom function registry, It may be misspelled or missing "
                        "if you have incorrect optional dependencies installed. Make sure the loading environment"
                        " is the same as the saving environment. For more information, check the Installation "
                        "documentation at "
                        "https://docs.seldon.io/projects/alibi-detect/en/stable/overview/getting_started.html."
                    )
                logger.info('Successfully resolved registry entry {}'.format(src))

            # Resolve dill or numpy file references
            elif Path(src).is_file():
                if Path(src).suffix == '.dill':
                    obj = dill.load(open(src, 'rb'))
                if Path(src).suffix == '.npy':
                    obj = np.load(src)

        # Resolve artefact dicts
        elif isinstance(src, dict):
            backend = cfg.get('backend', Framework.TENSORFLOW)
            if key[-1] in ('model', 'proj'):
                obj = _load_model_config(src)
            elif key[-1] == 'embedding':
                obj = _load_embedding_config(src)
            elif key[-1] == 'tokenizer':
                obj = _load_tokenizer_config(src)
            elif key[-1] == 'optimizer':
                obj = _load_optimizer_config(src, backend)
            elif key[-1] == 'preprocess_fn':
                obj = _load_preprocess_config(src)
            elif key[-1] in ('kernel', 'x_kernel', 'c_kernel'):
                obj = _load_kernel_config(src, backend)

        # Put the resolved function into the cfg dict
        if obj is not None:
            _set_nested_value(cfg, key, obj)

    return cfg


def _replace(cfg: dict, orig: Optional[str], new: Optional[str]) -> dict:
    """
    Recursively traverse a nested dictionary and replace values.

    Parameters
    ----------
    cfg
        The dictionary.
    orig
        Original value to search.
    new
        Value to replace original with.

    Returns
    -------
    The updated dictionary.
    """
    for k, v in cfg.items():
        if isinstance(v == orig, bool) and v == orig:
            cfg[k] = new
        elif isinstance(v, dict):
            _replace(v, orig, new)
    return cfg


def _prepend_cfg_filepaths(cfg: dict, prepend_dir: Path):
    """
    Recursively traverse through a nested dictionary and prepend a directory to any filepaths.

    Parameters
    ----------
    cfg
        The dictionary.
    prepend_dir
        The filepath to prepend to any filepaths in the dictionary.

    Returns
    -------
    The updated config dictionary.
    """
    for k, v in cfg.items():
        if isinstance(v, str):
            v = prepend_dir.joinpath(Path(v))
            if v.is_file() or v.is_dir():  # Update if prepending config_dir made config value a real filepath
                cfg[k] = str(v)
        elif isinstance(v, dict):
            _prepend_cfg_filepaths(v, prepend_dir)<|MERGE_RESOLUTION|>--- conflicted
+++ resolved
@@ -136,14 +136,6 @@
     cfg = validate_config(cfg, resolved=True)
     logger.info('Validated resolved config.')
 
-<<<<<<< HEAD
-    # Backend
-    backend = cfg.pop('backend')  # popping so that cfg left as kwargs + `name` when passed to _init_detector
-    if backend.lower() != 'tensorflow':
-        raise NotImplementedError('Loading detectors with PyTorch, sklearn or keops backend is not yet supported.')
-
-=======
->>>>>>> 21cbea1c
     # Init detector from config
     logger.info('Instantiating detector.')
     detector = _init_detector(cfg)
@@ -276,19 +268,12 @@
         raise FileNotFoundError("The `src` field is not a recognised directory. It should be a directory containing "
                                 "a compatible model.")
 
-<<<<<<< HEAD
-    if backend == 'tensorflow':
+    if flavour == Framework.TENSORFLOW:
         model = load_model_tf(src, load_dir='.', layer=layer)
-    else:
-        raise NotImplementedError('Loading of non-tensorflow models not currently supported')
-=======
-    if flavour == Framework.TENSORFLOW:
-        model = load_model_tf(src, load_dir='.', custom_objects=custom_obj, layer=layer)
     elif flavour == Framework.PYTORCH:
         model = load_model_pt(src, layer=layer)
     elif flavour == Framework.SKLEARN:
         model = load_model_sk(src)
->>>>>>> 21cbea1c
 
     return model
 
