--- conflicted
+++ resolved
@@ -119,13 +119,9 @@
     Parameters
     ----------
     filepath
-<<<<<<< HEAD
         Directory containing the `config.toml` file.
     kwargs
         Additional keyword arguments to be passed to :func:`tf.keras.models.load_model` or :func:`torch.load`.
-=======
-        Filepath to the `config.toml` file.
->>>>>>> c0c5e644
 
     Returns
     -------
@@ -290,11 +286,7 @@
                                 "a compatible model.")
 
     if flavour == Framework.TENSORFLOW:
-<<<<<<< HEAD
-        model = load_model_tf(src, load_dir='.', layer=layer, **kwargs)
-=======
-        model = load_model_tf(src, custom_objects=custom_obj, layer=layer)
->>>>>>> c0c5e644
+        model = load_model_tf(src, layer=layer, **kwargs)
     elif flavour == Framework.PYTORCH:
         model = load_model_pt(src, layer=layer, **kwargs)
     elif flavour == Framework.SKLEARN:
