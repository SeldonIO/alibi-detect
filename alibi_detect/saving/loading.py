import logging
import os
from functools import partial
from importlib import import_module
from pathlib import Path
from typing import Any, Callable, Optional, Union, Type, TYPE_CHECKING

import dill
import numpy as np
import toml
from transformers import AutoTokenizer

from alibi_detect.saving.registry import registry
from alibi_detect.saving._tensorflow import load_detector_legacy, load_embedding_tf, load_kernel_config_tf, \
    load_model_tf, load_optimizer_tf, prep_model_and_emb_tf, get_tf_dtype
from alibi_detect.saving._pytorch import load_embedding_pt, load_kernel_config_pt, load_model_pt, \
    load_optimizer_pt, prep_model_and_emb_pt, get_pt_dtype
from alibi_detect.saving._keops import load_kernel_config_ke
from alibi_detect.saving._sklearn import load_model_sk
from alibi_detect.saving.validate import validate_config
from alibi_detect.base import Detector, ConfigurableDetector, StatefulDetectorOnline
from alibi_detect.utils.frameworks import has_tensorflow, has_pytorch, Framework
from alibi_detect.saving.schemas import supported_models_tf, supported_models_torch
from alibi_detect.utils.missing_optional_dependency import import_optional
get_device = import_optional('alibi_detect.utils.pytorch.misc', names=['get_device'])

if TYPE_CHECKING:
    import tensorflow as tf
    import torch

STATE_PATH = 'state/'  # directory (relative to detector directory) where state is saved (and loaded from)

logger = logging.getLogger(__name__)


# Fields to resolve in resolve_config ("resolve" meaning either load local artefact or resolve @registry, conversion to
# tuple, np.ndarray and np.dtype are dealt with separately).
# Note: For fields consisting of nested dicts, they must be listed in order from deepest to shallowest, so that the
# deepest fields are resolved first. e.g. 'preprocess_fn.src' must be resolved before 'preprocess_fn'.
FIELDS_TO_RESOLVE = [
    ['preprocess_fn', 'src'],
    ['preprocess_fn', 'model'],
    ['preprocess_fn', 'embedding'],
    ['preprocess_fn', 'tokenizer'],
    ['preprocess_fn', 'preprocess_batch_fn'],
    ['preprocess_fn'],
    ['x_ref'],
    ['c_ref'],
    ['model'],
    ['optimizer'],
    ['reg_loss_fn'],
    ['dataset'],
    ['kernel', 'src'],
    ['kernel', 'proj'],
    ['kernel', 'init_sigma_fn'],
    ['kernel', 'kernel_a', 'src'],
    ['kernel', 'kernel_a', 'init_sigma_fn'],
    ['kernel', 'kernel_b', 'src'],
    ['kernel', 'kernel_b', 'init_sigma_fn'],
    ['kernel'],
    ['x_kernel', 'src'],
    ['x_kernel', 'init_sigma_fn'],
    ['x_kernel'],
    ['c_kernel', 'src'],
    ['c_kernel', 'init_sigma_fn'],
    ['c_kernel'],
    ['initial_diffs'],
    ['tokenizer']
]

# Fields to convert from str to dtype
FIELDS_TO_DTYPE = [
    ['preprocess_fn', 'dtype']
]


def load_detector(filepath: Union[str, os.PathLike], **kwargs) -> Union[Detector, ConfigurableDetector]:
    """
    Load outlier, drift or adversarial detector.

    Parameters
    ----------
    filepath
        Load directory.

    Returns
    -------
    Loaded outlier or adversarial detector object.
    """
    filepath = Path(filepath)
    # If reference is a 'config.toml' itself, pass to new load function
    if filepath.name == 'config.toml':
        return _load_detector_config(filepath)

    # Otherwise, if a directory, look for meta.dill, meta.pickle or config.toml inside it
    elif filepath.is_dir():
        files = [str(f.name) for f in filepath.iterdir() if f.is_file()]
        if 'config.toml' in files:
            return _load_detector_config(filepath.joinpath('config.toml'))
        elif 'meta.dill' in files:
            return load_detector_legacy(filepath, '.dill', **kwargs)
        elif 'meta.pickle' in files:
            return load_detector_legacy(filepath, '.pickle', **kwargs)
        else:
            raise ValueError(f'Neither meta.dill, meta.pickle or config.toml exist in {filepath}.')

    # No other file types are accepted, so if not dir raise error
    else:
        raise ValueError("load_detector accepts only a filepath to a directory, or a config.toml file.")


# TODO - will eventually become load_detector
def _load_detector_config(filepath: Union[str, os.PathLike]) -> ConfigurableDetector:
    """
    Loads a drift detector specified in a detector config dict. Validation is performed with pydantic.

    Parameters
    ----------
    filepath
        Filepath to the `config.toml` file.

    Returns
    -------
    The instantiated detector.
    """
    # Load toml if needed
    if isinstance(filepath, (str, os.PathLike)):
        config_file = Path(filepath)
        config_dir = config_file.parent
        cfg = read_config(config_file)
    else:
        raise ValueError("`filepath` should point to a directory containing a 'config.toml' file.")

    # Resolve and validate config
    cfg = validate_config(cfg)
    logger.info('Validated unresolved config.')
    cfg = resolve_config(cfg, config_dir=config_dir)
    cfg = validate_config(cfg, resolved=True)
    logger.info('Validated resolved config.')

    # Init detector from config
    logger.info('Instantiating detector.')
    detector = _init_detector(cfg)

    # Load state if it exists (and detector supports it)
    # TODO - this will be removed in follow-up offline state PR, as loading to be moved to __init__ (w/ state_dir kwarg)
    if isinstance(detector, StatefulDetectorOnline):
        state_dir = config_dir.joinpath(STATE_PATH)
        if state_dir.is_dir():
            detector.load_state(state_dir)

    logger.info('Finished loading detector.')

    return detector


def _init_detector(cfg: dict) -> ConfigurableDetector:
    """
    Instantiates a detector from a fully resolved config dictionary.

    Parameters
    ----------
    cfg
        The detector's resolved config dictionary.

    Returns
    -------
    The instantiated detector.
    """
    detector_name = cfg.pop('name')

    # Instantiate the detector
    klass = getattr(import_module('alibi_detect.cd'), detector_name)
    detector = klass.from_config(cfg)
    logger.info('Instantiated drift detector {}'.format(detector_name))
    return detector


def _load_kernel_config(cfg: dict, backend: str = Framework.TENSORFLOW) -> Callable:
    """
    Loads a kernel from a kernel config dict.

    Parameters
    ----------
    cfg
        A kernel config dict. (see pydantic schema's).
    backend
        The backend.

    Returns
    -------
    The kernel.
    """
    if backend == Framework.TENSORFLOW:
        kernel = load_kernel_config_tf(cfg)
    elif backend == Framework.PYTORCH:
        kernel = load_kernel_config_pt(cfg)
    else:  # backend=='keops'
        kernel = load_kernel_config_ke(cfg)
    return kernel


def _load_preprocess_config(cfg: dict) -> Optional[Callable]:
    """
    This function builds a preprocess_fn from the preprocess dict in a detector config dict. The dict format is
    expected to match that generated by serialize_preprocess in alibi_detect.utils.saving (also see pydantic schema).
    The model, tokenizer and preprocess_batch_fn are expected to be already resolved.

    Parameters
    ----------
    cfg
        A preprocess_fn config dict. (see pydantic schemas).

    Returns
    -------
    The preprocess_fn function.
    """
    preprocess_fn = cfg.pop('src')

    if callable(preprocess_fn):
        if preprocess_fn.__name__ == 'preprocess_drift':
            # If preprocess_drift function, kwargs is preprocess cfg minus 'src' and 'kwargs'
            cfg.pop('kwargs')
            kwargs = cfg.copy()

            # Final processing of model (and/or embedding)
            model = kwargs['model']
            emb = kwargs.pop('embedding')  # embedding passed to preprocess_drift as `model` therefore remove

            # Backend specifics
            if has_tensorflow and isinstance(model, supported_models_tf):
                model = prep_model_and_emb_tf(model, emb)
            elif has_pytorch and isinstance(model, supported_models_torch):
                model = prep_model_and_emb_pt(model, emb)
            elif model is None:
                model = emb
            if model is None:
                raise ValueError("A 'model'  and/or `embedding` must be specified when "
                                 "preprocess_fn='preprocess_drift'")
            kwargs.update({'model': model})
            # Set`device` if a PyTorch model, otherwise remove from kwargs
            if isinstance(model, supported_models_torch):
                device = get_device(cfg['device'])
                model = model.to(device).eval()
                kwargs.update({'device': device})
                kwargs.update({'model': model})
            else:
                kwargs.pop('device')
        else:
            kwargs = cfg['kwargs']  # If generic callable, kwargs is cfg['kwargs']

    else:
        logger.warning('Unable to process preprocess_fn. No preprocessing function is defined.')
        return None

    return partial(preprocess_fn, **kwargs)


def _load_model_config(cfg: dict) -> Callable:
    """
    Loads supported models from a model config dict.

    Parameters
    ----------
    cfg
        Model config dict. (see pydantic model schemas).

    Returns
    -------
    The loaded model.
    """

    # Load model
    flavour = cfg['flavour']
    src = cfg['src']
    custom_obj = cfg['custom_objects']
    layer = cfg['layer']
    src = Path(src)
    if not src.is_dir():
        raise FileNotFoundError("The `src` field is not a recognised directory. It should be a directory containing "
                                "a compatible model.")

<<<<<<< HEAD
    if flavour == Framework.TENSORFLOW:
        model = load_model_tf(src, load_dir='.', custom_objects=custom_obj, layer=layer)
    elif flavour == Framework.PYTORCH:
        model = load_model_pt(src, layer=layer)
    elif flavour == Framework.SKLEARN:
        model = load_model_sk(src)
=======
    if backend == 'tensorflow':
        model = load_model_tf(src, custom_objects=custom_obj, layer=layer)
    else:
        raise NotImplementedError('Loading of non-tensorflow models not currently supported')
>>>>>>> f832f949

    return model


def _load_embedding_config(cfg: dict) -> Callable:  # TODO: Could type return more tightly
    """
    Load a pre-trained text embedding from an embedding config dict.

    Parameters
    ----------
    cfg
        An embedding config dict. (see the pydantic schemas).

    Returns
    -------
    The loaded embedding.
    """
    src = cfg['src']
    layers = cfg['layers']
    typ = cfg['type']
    flavour = cfg['flavour']
    if flavour == Framework.TENSORFLOW:
        emb = load_embedding_tf(src, embedding_type=typ, layers=layers)
    else:
        emb = load_embedding_pt(src, embedding_type=typ, layers=layers)
    return emb


def _load_tokenizer_config(cfg: dict) -> AutoTokenizer:
    """
    Loads a text tokenizer from a tokenizer config dict.

    Parameters
    ----------
    cfg
        A tokenizer config dict. (see the pydantic schemas).

    Returns
    -------
    The loaded tokenizer.
    """
    src = cfg['src']
    kwargs = cfg['kwargs']
    src = Path(src)
    tokenizer = AutoTokenizer.from_pretrained(src, **kwargs)
    return tokenizer


def _load_optimizer_config(cfg: dict, backend: str) \
        -> Union['tf.keras.optimizers.Optimizer', Type['tf.keras.optimizers.Optimizer'],
                 Type['torch.optim.Optimizer']]:
    """
    Loads an optimzier from an optimizer config dict.

    Parameters
    ----------
    cfg
        The optimizer config dict.
    backend
        The backend.

    Returns
    -------
    The loaded optimizer.
    """
    if backend == Framework.TENSORFLOW:
        return load_optimizer_tf(cfg)
    else:
        return load_optimizer_pt(cfg)


def _get_nested_value(dic: dict, keys: list) -> Any:
    """
    Get a value from a nested dictionary.

    Parameters
    ----------
    dic
        The dictionary.
    keys
        List of keys to "walk" to nested value.
        For example, to extract the value `dic['key1']['key2']['key3']`, set `keys = ['key1', 'key2', 'key3']`.

    Returns
    -------
    The nested value specified by `keys`.
    """
    for key in keys:
        try:
            dic = dic[key]
        except (TypeError, KeyError):
            return None
    return dic


def _set_nested_value(dic: dict, keys: list, value: Any):
    """
    Set a value in a nested dictionary.

    Parameters
    ----------
    dic
        The dictionary.
    keys
        List of keys to "walk" to nested value.
        For example, to set the value `dic['key1']['key2']['key3']`, set `keys = ['key1', 'key2', 'key3']`.
    value
        The value to set.
    """
    for key in keys[:-1]:
        dic = dic.setdefault(key, {})
    dic[keys[-1]] = value


def _set_dtypes(cfg: dict):
    """
    Converts str's in the config dictionary to dtypes e.g. 'np.float32' is converted to np.float32.

    Parameters
    ----------
    cfg
        The config dictionary.
    """
    # TODO - we could explore a custom pydantic generic type for this (similar to how we handle NDArray)
    for key in FIELDS_TO_DTYPE:
        val = _get_nested_value(cfg, key)
        if val is not None:
            lib, dtype, *_ = val.split('.')
            # val[0] = np if val[0] == 'np' else tf if val[0] == 'tf' else torch if val[0] == 'torch' else None
            # TODO - add above back in once optional deps are handled properly
            if lib is None:
                raise ValueError("`dtype` must be in format np.<dtype>, tf.<dtype> or torch.<dtype>.")
            {
                'tf': lambda: _set_nested_value(cfg, key, get_tf_dtype(dtype)),
                'torch': lambda: _set_nested_value(cfg, key, get_pt_dtype(dtype)),
                'np': lambda: _set_nested_value(cfg, key, getattr(np, dtype)),
            }[lib]()


def read_config(filepath: Union[os.PathLike, str]) -> dict:
    """
    This function reads a detector toml config file and returns a dict specifying the detector.

    Parameters
    ----------
    filepath
        The filepath to the config.toml file.

    Returns
    -------
        Parsed toml dictionary.
    """
    filepath = Path(filepath)

    cfg = dict(toml.load(filepath))  # toml.load types return as MutableMapping, force to dict
    logger.info('Loaded config file from {}'.format(str(filepath)))

    # This is necessary as no None/null in toml spec., and missing values are set to defaults set in pydantic models.
    # But we sometimes need to explicitly spec as None.
    cfg = _replace(cfg, "None", None)

    return cfg


def resolve_config(cfg: dict, config_dir: Optional[Path]) -> dict:
    """
    Resolves artefacts in a config dict. For example x_ref='x_ref.npy' is resolved by loading the np.ndarray from
    the .npy file. For a list of fields that are resolved, see
    https://docs.seldon.io/projects/alibi-detect/en/stable/overview/config_file.html.

    Parameters
    ----------
    cfg
        The unresolved config dict.
    config_dir
        Filepath to directory the `config.toml` is located in. Only required if different from the
        runtime directory, and artefacts are specified with filepaths relative to the config.toml file.

    Returns
    -------
    The resolved config dict.
    """
    # Convert selected str's to required dtype's (all other type coercion is performed by pydantic)
    _set_dtypes(cfg)

    # Before main resolution, update filepaths relative to config file
    if config_dir is not None:
        _prepend_cfg_filepaths(cfg, config_dir)

    # Resolve filepaths (load files) and resolve function/object registries
    for key in FIELDS_TO_RESOLVE:
        logger.info('Resolving config field: {}.'.format(key))
        src = _get_nested_value(cfg, key)
        obj = None

        # Resolve string references to registered objects and filepaths
        if isinstance(src, str):
            # Resolve registry references
            if src.startswith('@'):
                src = src[1:]
                if src in registry.get_all():
                    obj = registry.get(src)
                else:
                    raise ValueError(
                        f"Can't find {src} in the custom function registry, It may be misspelled or missing "
                        "if you have incorrect optional dependencies installed. Make sure the loading environment"
                        " is the same as the saving environment. For more information, check the Installation "
                        "documentation at "
                        "https://docs.seldon.io/projects/alibi-detect/en/stable/overview/getting_started.html."
                    )
                logger.info('Successfully resolved registry entry {}'.format(src))

            # Resolve dill or numpy file references
            elif Path(src).is_file():
                if Path(src).suffix == '.dill':
                    obj = dill.load(open(src, 'rb'))
                if Path(src).suffix == '.npy':
                    obj = np.load(src)

        # Resolve artefact dicts
        elif isinstance(src, dict):
            backend = cfg.get('backend', Framework.TENSORFLOW)
            if key[-1] in ('model', 'proj'):
                obj = _load_model_config(src)
            elif key[-1] == 'embedding':
                obj = _load_embedding_config(src)
            elif key[-1] == 'tokenizer':
                obj = _load_tokenizer_config(src)
            elif key[-1] == 'optimizer':
                obj = _load_optimizer_config(src, backend)
            elif key[-1] == 'preprocess_fn':
                obj = _load_preprocess_config(src)
            elif key[-1] in ('kernel', 'x_kernel', 'c_kernel'):
                obj = _load_kernel_config(src, backend)

        # Put the resolved function into the cfg dict
        if obj is not None:
            _set_nested_value(cfg, key, obj)

    return cfg


def _replace(cfg: dict, orig: Optional[str], new: Optional[str]) -> dict:
    """
    Recursively traverse a nested dictionary and replace values.

    Parameters
    ----------
    cfg
        The dictionary.
    orig
        Original value to search.
    new
        Value to replace original with.

    Returns
    -------
    The updated dictionary.
    """
    for k, v in cfg.items():
        if isinstance(v == orig, bool) and v == orig:
            cfg[k] = new
        elif isinstance(v, dict):
            _replace(v, orig, new)
    return cfg


def _prepend_cfg_filepaths(cfg: dict, prepend_dir: Path):
    """
    Recursively traverse through a nested dictionary and prepend a directory to any filepaths.

    Parameters
    ----------
    cfg
        The dictionary.
    prepend_dir
        The filepath to prepend to any filepaths in the dictionary.

    Returns
    -------
    The updated config dictionary.
    """
    for k, v in cfg.items():
        if isinstance(v, str):
            v = prepend_dir.joinpath(Path(v))
            if v.is_file() or v.is_dir():  # Update if prepending config_dir made config value a real filepath
                cfg[k] = str(v)
        elif isinstance(v, dict):
            _prepend_cfg_filepaths(v, prepend_dir)<|MERGE_RESOLUTION|>--- conflicted
+++ resolved
@@ -280,19 +280,12 @@
         raise FileNotFoundError("The `src` field is not a recognised directory. It should be a directory containing "
                                 "a compatible model.")
 
-<<<<<<< HEAD
     if flavour == Framework.TENSORFLOW:
-        model = load_model_tf(src, load_dir='.', custom_objects=custom_obj, layer=layer)
+        model = load_model_tf(src, custom_objects=custom_obj, layer=layer)
     elif flavour == Framework.PYTORCH:
         model = load_model_pt(src, layer=layer)
     elif flavour == Framework.SKLEARN:
         model = load_model_sk(src)
-=======
-    if backend == 'tensorflow':
-        model = load_model_tf(src, custom_objects=custom_obj, layer=layer)
-    else:
-        raise NotImplementedError('Loading of non-tensorflow models not currently supported')
->>>>>>> f832f949
 
     return model
 
