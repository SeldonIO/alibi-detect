--- conflicted
+++ resolved
@@ -19,7 +19,6 @@
 from alibi_detect.od import (LLR, IForest, Mahalanobis, OutlierAE,
                              OutlierAEGMM, OutlierProphet, OutlierSeq2Seq,
                              OutlierVAE, OutlierVAEGMM, SpectralResidual)
-from alibi_detect.utils._types import Literal
 from alibi_detect.utils.tensorflow.kernels import GaussianRBF
 from alibi_detect.utils.missing_optional_dependency import MissingDependency
 from alibi_detect.utils.frameworks import Framework
@@ -81,11 +80,7 @@
 
     if model is not None:
         filepath = base_path.joinpath(local_path)
-<<<<<<< HEAD
-        save_model(model, filepath=filepath, save_dir='model', input_shape=input_shape)
-=======
         save_model(model, filepath=filepath.joinpath('model'))
->>>>>>> c0c5e644
         cfg_model = {
             'flavour': Framework.TENSORFLOW.value,
             'src': local_path.joinpath('model')
@@ -94,16 +89,7 @@
 
 
 def save_model(model: tf.keras.Model,
-               filepath: Union[str, os.PathLike],
-<<<<<<< HEAD
-               save_dir: Union[str, os.PathLike] = 'model',
-               save_format: Literal['tf', 'h5'] = 'tf',
-               input_shape: Optional[tuple] = None,
-               ) -> None:
-=======
-               filename: str = 'model',
-               save_format: Literal['tf', 'h5'] = 'h5') -> None:  # TODO - change to tf, later PR
->>>>>>> c0c5e644
+               filepath: Union[str, os.PathLike]) -> None:
     """
     Save TensorFlow model.
 
@@ -112,37 +98,27 @@
     model
         The tf.keras.Model to save.
     filepath
-        Save directory.
-    filename
-        Name of file to save to within the filepath directory.
-    save_format
-        The format to save to. 'tf' to save to the newer SavedModel format, 'h5' to save to the lighter-weight
-        legacy hdf5 format.
-    input_shape
-        The input dimensions of the model (after the optional embedding has been applied).
-    """
-<<<<<<< HEAD
-    # create folder to save model in and set save path
-    model_path = Path(filepath).joinpath(save_dir)
-    if not model_path.is_dir():
-        logger.warning('Directory {} does not exist and is now created.'.format(model_path))
-        model_path.mkdir(parents=True, exist_ok=True)
-    model_path = model_path.joinpath('model.h5') if save_format == 'h5' else model_path
-=======
-    # create folder to save model in
-    model_path = Path(filepath)
-    if not model_path.is_dir():
-        logger.warning('Directory {} does not exist and is now created.'.format(model_path))
-        model_path.mkdir(parents=True, exist_ok=True)
+        File path to save to. If it refers to a `.h5` file, the model is saved in `.h5` format. Otherwise, the model
+        is saved in `SavedModel` format.
+    """
+    filepath = Path(filepath)
+    # Determine file format to save in
+    if filepath.suffix == '.h5':
+        model_dir = filepath.parent
+        save_format = 'h5'
+    else:
+        model_dir = filepath
+        save_format = 'tf'
+
+    # create folder to save model in  # TODO - is this needed?
+    if not model_dir.is_dir():
+        logger.warning('Directory {} does not exist and is now created.'.format(model_dir))
+        model_dir.mkdir(parents=True, exist_ok=True)
 
     # save model
-    model_path = model_path.joinpath(filename + '.h5') if save_format == 'h5' else model_path
->>>>>>> c0c5e644
-
-    # Save the model
     if isinstance(model, tf.keras.Model):
         try:
-            model.save(model_path, save_format=save_format)
+            model.save(filepath, save_format=save_format)
         except ValueError as error:
             raise ValueError("Saving of the `tf.keras.Model` failed. This might be because the model's input shape is "
                              "not available. To specify an input shape call the model (on actual data) before passing "
@@ -289,40 +265,24 @@
         save_tf_vae(detector, filepath)
     elif isinstance(detector, (ChiSquareDrift, ClassifierDrift, KSDrift, MMDDrift, TabularDrift)):
         if model is not None:
-<<<<<<< HEAD
-            save_model(model, filepath, save_dir='encoder', save_format='h5')
-=======
-            save_model(model, model_dir, filename='encoder')
->>>>>>> c0c5e644
+            save_model(model, model_dir.joinpath('encoder.h5'))
         if embed is not None:
             save_embedding_legacy(embed, embed_args, filepath)
         if tokenizer is not None:
             tokenizer.save_pretrained(filepath.joinpath('model'))
         if detector_name == 'ClassifierDriftTF':
-<<<<<<< HEAD
-            save_model(clf_drift, filepath, save_dir='clf_drift', save_format='h5')
-=======
-            save_model(clf_drift, model_dir, filename='clf_drift')
->>>>>>> c0c5e644
+            save_model(clf_drift, model_dir.joinpath('clf_drift.h5'))
     elif isinstance(detector, OutlierAEGMM):
         save_tf_aegmm(detector, filepath)
     elif isinstance(detector, OutlierVAEGMM):
         save_tf_vaegmm(detector, filepath)
     elif isinstance(detector, AdversarialAE):
         save_tf_ae(detector, filepath)
-<<<<<<< HEAD
-        save_model(detector.model, filepath, save_format='h5')
+        save_model(detector.model, model_dir.joinpath('model.h5'))
         save_tf_hl(detector.model_hl, filepath)
     elif isinstance(detector, ModelDistillation):
-        save_model(detector.distilled_model, filepath, save_dir='distilled_model', save_format='h5')
-        save_model(detector.model, filepath, save_dir='model', save_format='h5')
-=======
-        save_model(detector.model, model_dir)
-        save_tf_hl(detector.model_hl, filepath)
-    elif isinstance(detector, ModelDistillation):
-        save_model(detector.distilled_model, model_dir, filename='distilled_model')
-        save_model(detector.model, model_dir, filename='model')
->>>>>>> c0c5e644
+        save_model(detector.distilled_model, model_dir.joinpath('distilled_model.h5'))
+        save_model(detector.model, model_dir.joinpath('model.h5'))
     elif isinstance(detector, OutlierSeq2Seq):
         save_tf_s2s(detector, filepath)
     elif isinstance(detector, LLR):
