from functools import partial
from importlib import import_module

import numpy as np
import tensorflow as tf
import torch
import torch.nn as nn
from sklearn.ensemble import RandomForestClassifier
from xgboost import XGBClassifier

from requests.exceptions import HTTPError

import pytest
from pytest_cases import fixture, parametrize
from transformers import AutoTokenizer
from alibi_detect.cd.pytorch import UAE as UAE_pt
from alibi_detect.cd.pytorch import preprocess_drift as preprocess_drift_pt
from alibi_detect.cd.tensorflow import UAE as UAE_tf
from alibi_detect.cd.tensorflow import preprocess_drift as preprocess_drift_tf
from alibi_detect.utils.pytorch.kernels import GaussianRBF as GaussianRBF_pt
from alibi_detect.utils.pytorch.kernels import DeepKernel as DeepKernel_pt
from alibi_detect.utils.tensorflow.kernels import GaussianRBF as GaussianRBF_tf
from alibi_detect.utils.tensorflow.kernels import DeepKernel as DeepKernel_tf
from alibi_detect.models.pytorch import TransformerEmbedding as TransformerEmbedding_pt
from alibi_detect.models.tensorflow import TransformerEmbedding as TransformerEmbedding_tf
from alibi_detect.cd.pytorch import HiddenOutput as HiddenOutput_pt
from alibi_detect.cd.tensorflow import HiddenOutput as HiddenOutput_tf
from alibi_detect.utils.frameworks import has_keops
if has_keops:  # pykeops only installed in Linux CI
    from alibi_detect.utils.keops.kernels import GaussianRBF as GaussianRBF_ke
    from alibi_detect.utils.keops.kernels import DeepKernel as DeepKernel_ke

LATENT_DIM = 2  # Must be less than input_dim set in ./datasets.py
DEVICE = "cuda" if torch.cuda.is_available() else "cpu"


@fixture
def encoder_model(backend, current_cases):
    """An untrained encoder of given input dimension and backend (this is a "custom" model, NOT an Alibi Detect UAE)."""
    _, _, data_params = current_cases["data"]
    _, input_dim = data_params['data_shape']

    if backend == 'tensorflow':
        model = tf.keras.Sequential(
               [
                   tf.keras.layers.InputLayer(input_shape=(input_dim,)),
                   tf.keras.layers.Dense(5, activation=tf.nn.relu),
                   tf.keras.layers.Dense(LATENT_DIM, activation=None)
               ]
           )
    elif backend in ('pytorch', 'keops'):
        model = nn.Sequential(nn.Linear(input_dim, 5),
                              nn.ReLU(),
                              nn.Linear(5, LATENT_DIM))
    else:
        pytest.skip('`encoder_model` only implemented for tensorflow and pytorch.')
    return model


@fixture
def encoder_dropout_model(backend, current_cases):
    """
    An untrained encoder with dropout, of given input dimension and backend.

    TODO: consolidate this model (and encoder_model above) with models like that in test_model_uncertainty.py
    """
    _, _, data_params = current_cases["data"]
    _, input_dim = data_params['data_shape']

    if backend == 'tensorflow':
        model = tf.keras.Sequential(
               [
                   tf.keras.layers.InputLayer(input_shape=(input_dim,)),
                   tf.keras.layers.Dense(5, activation=tf.nn.relu),
                   tf.keras.layers.Dropout(0.0),  # 0.0 to ensure determinism
                   tf.keras.layers.Dense(LATENT_DIM, activation=None)
               ]
           )
    elif backend in ('pytorch', 'keops'):
        model = nn.Sequential(nn.Linear(input_dim, 5),
                              nn.ReLU(),
                              nn.Dropout(0.0),  # 0.0 to ensure determinism
                              nn.Linear(5, LATENT_DIM))
    else:
        pytest.skip('`encoder_dropout_model` only implemented for tensorflow and pytorch.')
    return model


@fixture
<<<<<<< HEAD
def preprocess_custom(encoder_model):
    """Preprocess function with Untrained Autoencoder."""
=======
def preprocess_uae(encoder_model):
    """
    Preprocess function with Untrained Autoencoder.
    """
>>>>>>> c3707d28
    if isinstance(encoder_model, tf.keras.Model):
        preprocess_fn = partial(preprocess_drift_tf, model=encoder_model)
    else:
        device = torch.device('cuda' if torch.cuda.is_available() else 'cpu')
        preprocess_fn = partial(preprocess_drift_pt, model=encoder_model, device=device)
    return preprocess_fn


@fixture
def kernel(request, backend):
    """Gaussian RBF kernel for given backend. Settings are parametrised in the test function."""
    kernel = request.param

    if isinstance(kernel, dict):  # dict of kwargs
        kernel_cfg = kernel.copy()
        sigma = kernel_cfg.pop('sigma', None)
        if backend == 'tensorflow':
            if sigma is not None and not isinstance(sigma, tf.Tensor):
                sigma = tf.convert_to_tensor(sigma)
            kernel = GaussianRBF_tf(sigma=sigma, **kernel_cfg)
        elif backend == 'pytorch':
            if sigma is not None and not isinstance(sigma, torch.Tensor):
                sigma = torch.tensor(sigma)
            kernel = GaussianRBF_pt(sigma=sigma, **kernel_cfg)
        elif backend == 'keops':
            if sigma is not None and not isinstance(sigma, torch.Tensor):
                sigma = torch.tensor(sigma)
            kernel = GaussianRBF_ke(sigma=sigma, **kernel_cfg)
        else:
            pytest.skip('`kernel` only implemented for tensorflow, pytorch and keops.')
    return kernel


@fixture
def optimizer(request, backend):
    """
    Optimizer for given backend. Optimizer is expected to be passed via `request` as a string, i.e. "Adam".

    For tensorflow, the optimizer is an instantiated `tf.of.keras.optimizers.Optimizer` object. For pytorch,
    the optimizer is a `torch.optim.Optimizer` class (NOT instantiated).
    """
    optimizer = request.param  # Get parametrized setting
    if backend not in ('tensorflow', 'pytorch', 'keops'):
        pytest.skip('`optimizer` only implemented for tensorflow, pytorch and keops.')
    if isinstance(optimizer, str):
        module = 'tensorflow.keras.optimizers' if backend == 'tensorflow' else 'torch.optim'
        try:
            optimizer = getattr(import_module(module), optimizer)
        except AttributeError:
            raise ValueError(f"{optimizer} is not a recognised optimizer in {module}.")
    return optimizer


@fixture
def deep_kernel(request, backend, encoder_model):
    """
    Deep kernel, built using the `encoder_model` fixture for the projection, and using the kernel_a and eps
    parametrised in the test function.
    """
    # Get DeepKernel options
    kernel_a = request.param.get('kernel_a', 'rbf')
    kernel_b = request.param.get('kernel_b', 'rbf')
    eps = request.param.get('eps', 'trainable')

    # Proj model (backend managed in encoder_model fixture)
    proj = encoder_model

    # Build DeepKernel
    if backend == 'tensorflow':
        kernel_a = GaussianRBF_tf(**kernel_a) if isinstance(kernel_a, dict) else kernel_a
        kernel_b = GaussianRBF_tf(**kernel_b) if isinstance(kernel_b, dict) else kernel_b
        deep_kernel = DeepKernel_tf(proj, kernel_a=kernel_a, kernel_b=kernel_b, eps=eps)
    elif backend == 'pytorch':
        kernel_a = GaussianRBF_pt(**kernel_a) if isinstance(kernel_a, dict) else kernel_a
        kernel_b = GaussianRBF_pt(**kernel_b) if isinstance(kernel_b, dict) else kernel_b
        deep_kernel = DeepKernel_pt(proj, kernel_a=kernel_a, kernel_b=kernel_b, eps=eps)
    elif backend == 'keops':
        kernel_a = GaussianRBF_ke(**kernel_a) if isinstance(kernel_a, dict) else kernel_a
        kernel_b = GaussianRBF_ke(**kernel_b) if isinstance(kernel_b, dict) else kernel_b
        deep_kernel = DeepKernel_ke(proj, kernel_a=kernel_a, kernel_b=kernel_b, eps=eps)
    else:
        pytest.skip('`deep_kernel` only implemented for tensorflow and pytorch.')
    return deep_kernel


@fixture
def classifier_model(backend, current_cases):
    """Classification model with given input dimension and backend."""
    _, _, data_params = current_cases["data"]
    _, input_dim = data_params['data_shape']
    if backend == 'tensorflow':
        model = tf.keras.Sequential(
               [
                   tf.keras.layers.InputLayer(input_shape=(input_dim,)),
                   tf.keras.layers.Dense(2, activation=tf.nn.softmax),
               ]
           )
    elif backend in ('pytorch', 'keops'):
        model = nn.Sequential(nn.Linear(input_dim, 2),
                              nn.Softmax(1))
    elif backend == 'sklearn':
        model = RandomForestClassifier()
    else:
        pytest.skip('`classifier_model` only implemented for tensorflow, pytorch, keops and sklearn.')
    return model


@fixture
def xgb_classifier_model():
    model = XGBClassifier()
    return model


@fixture(unpack_into=('tokenizer, embedding, max_len, enc_dim'))
@parametrize('model_name, max_len', [('bert-base-cased', 100)])
@parametrize('uae', [True, False])
def nlp_embedding_and_tokenizer(model_name, max_len, uae, backend):
    """A fixture to build nlp embedding and tokenizer models based on the HuggingFace pre-trained models."""
    backend = 'tf' if backend == 'tensorflow' else 'pt'

    # Load tokenizer
    try:
        tokenizer = AutoTokenizer.from_pretrained(model_name)
    except (OSError, HTTPError):
        pytest.skip(f"Problem downloading {model_name} from huggingface.co")
    X = 'A dummy string'  # this will be padded to max_len
    tokens = tokenizer(list(X[:5]), pad_to_max_length=True,
                       max_length=max_len, return_tensors=backend)

    # Load embedding model
    emb_type = 'hidden_state'
    n_layers = 8
    layers = [-_ for _ in range(1, n_layers + 1)]
    enc_dim = 32

    if backend == 'tf':
        try:
            embedding = TransformerEmbedding_tf(model_name, emb_type, layers)
        except (OSError, HTTPError):
            pytest.skip(f"Problem downloading {model_name} from huggingface.co")
        if uae:
            x_emb = embedding(tokens)
            shape = (x_emb.shape[1],)
            embedding = UAE_tf(input_layer=embedding, shape=shape, enc_dim=enc_dim)
    elif backend == 'pt':
        try:
            embedding = TransformerEmbedding_pt(model_name, emb_type, layers)
        except (OSError, HTTPError):
            pytest.skip(f"Problem downloading {model_name} from huggingface.co")
        if uae:
            x_emb = embedding(tokens)
            shape = (x_emb.shape[1],)
            embedding = UAE_pt(input_layer=embedding, shape=shape, enc_dim=enc_dim)

    return tokenizer, embedding, max_len, enc_dim


def preprocess_simple(x: np.ndarray):
    """Simple function to test serialization of generic Python function within preprocess_fn."""
    return x * 2.0


@fixture
def preprocess_simple_with_kwargs():
    """
    Simple function to test serialization of generic Python function with kwargs, within preprocess_fn.
    """
    return partial(preprocess_simple, kwarg1=42, kwarg2=True)


@fixture
def preprocess_nlp(embedding, tokenizer, max_len, backend):
    """Preprocess function with Untrained Autoencoder."""
    if backend == 'tensorflow':
        preprocess_fn = partial(preprocess_drift_tf, model=embedding, tokenizer=tokenizer,
                                max_len=max_len, preprocess_batch_fn=preprocess_simple)
    elif backend in ('pytorch', 'keops'):
        device = torch.device('cuda' if torch.cuda.is_available() else 'cpu')
        preprocess_fn = partial(preprocess_drift_pt, model=embedding, tokenizer=tokenizer, max_len=max_len,
                                preprocess_batch_fn=preprocess_simple, device=device)
    else:
        pytest.skip('`preprocess_nlp` only implemented for tensorflow, pytorch and keops.')
    return preprocess_fn


@fixture
def preprocess_hiddenoutput(classifier_model, current_cases, backend):
    """Preprocess function to extract the softmax layer of a classifier (with the HiddenOutput utility function)."""
    _, _, data_params = current_cases["data"]
    _, input_dim = data_params['data_shape']

    if backend == 'tensorflow':
        model = HiddenOutput_tf(classifier_model, layer=-1, input_shape=(None, input_dim))
        preprocess_fn = partial(preprocess_drift_tf, model=model)
    elif backend in ('pytorch', 'keops'):
        model = HiddenOutput_pt(classifier_model, layer=-1)
        device = torch.device('cuda' if torch.cuda.is_available() else 'cpu')
        preprocess_fn = partial(preprocess_drift_pt, model=model, device=device)
    else:
        pytest.skip('`preprocess_hiddenoutput` only implemented for tensorflow, pytorch and keops.')
    return preprocess_fn<|MERGE_RESOLUTION|>--- conflicted
+++ resolved
@@ -87,15 +87,8 @@
 
 
 @fixture
-<<<<<<< HEAD
-def preprocess_custom(encoder_model):
+def preprocess_uae(encoder_model):
     """Preprocess function with Untrained Autoencoder."""
-=======
-def preprocess_uae(encoder_model):
-    """
-    Preprocess function with Untrained Autoencoder.
-    """
->>>>>>> c3707d28
     if isinstance(encoder_model, tf.keras.Model):
         preprocess_fn = partial(preprocess_drift_tf, model=encoder_model)
     else:
@@ -260,9 +253,7 @@
 
 @fixture
 def preprocess_simple_with_kwargs():
-    """
-    Simple function to test serialization of generic Python function with kwargs, within preprocess_fn.
-    """
+    """Simple function to test serialization of generic Python function with kwargs, within preprocess_fn."""
     return partial(preprocess_simple, kwarg1=42, kwarg2=True)
 
 
