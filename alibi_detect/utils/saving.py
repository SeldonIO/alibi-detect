--- conflicted
+++ resolved
@@ -315,12 +315,8 @@
                 'p_val': cd._detector.p_val,
                 'preprocess_x_ref': False,
                 'update_x_ref': cd._detector.update_x_ref,
-<<<<<<< HEAD
-                'soft_preds': cd._detector.soft_preds,
-=======
                 'preds_type': cd._detector.preds_type,
                 'binarize_preds': cd._detector.binarize_preds,
->>>>>>> 25224008
                 'train_size': cd._detector.train_size,
                 'train_kwargs': cd._detector.train_kwargs,
                 'compile_kwargs': cd._detector.compile_kwargs
