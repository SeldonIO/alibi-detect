--- conflicted
+++ resolved
@@ -13,25 +13,18 @@
 except ImportError:
     has_pytorch = False
 
-<<<<<<< HEAD
-try:
-    import sklearn  # noqa
-    has_sklearn = True
-except ImportError:
-    has_sklearn = False
-
 try:
     import pykeops  # noqa
     has_keops = True
 except ImportError:
     has_keops = False
-=======
 
 # Map from backend name to boolean value indicating its presence
 HAS_BACKEND = {
     'tensorflow': has_tensorflow,
     'pytorch': has_pytorch,
-    'sklearn': True
+    'sklearn': True,
+    'keops': has_keops,
 }
 
 
@@ -115,5 +108,4 @@
         """Raises NotImplementedError error if backend choice is not implemented."""
 
         backend_list = _iter_to_str(self.backend_options.keys())
-        raise NotImplementedError(f"{backend} backend not implemented. Use one of {backend_list} instead.")
->>>>>>> a86b2780
+        raise NotImplementedError(f"{backend} backend not implemented. Use one of {backend_list} instead.")