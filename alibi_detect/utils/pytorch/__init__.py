--- conflicted
+++ resolved
@@ -1,4 +1,3 @@
-<<<<<<< HEAD
 from alibi_detect.utils.missing_optional_dependency import import_optional
 
 
@@ -13,9 +12,9 @@
            'permed_lsdds', 'batch_compute_kernel_matrix']
 )
 
-GaussianRBF, DeepKernel = import_optional(
+GaussianRBF, DeepKernel, BaseKernel, RationalQuadratic, Periodic, log_sigma_median = import_optional(
     'alibi_detect.utils.pytorch.kernels',
-    names=['GaussianRBF', 'DeepKernel, BaseKernel, RationalQuadratic, Periodic, log_sigma_median']
+    names=['GaussianRBF', 'DeepKernel', 'BaseKernel', 'RationalQuadratic', 'Periodic', 'log_sigma_median']
 )
 
 predict_batch, predict_batch_transformer = import_optional(
@@ -27,13 +26,6 @@
     'alibi_detect.utils.pytorch.misc',
     names=['get_device', 'quantile', 'zero_diag']
 )
-=======
-from .distance import mmd2, mmd2_from_kernel_matrix, squared_pairwise_distance
-from .distance import permed_lsdds, batch_compute_kernel_matrix
-from .kernels import GaussianRBF, DeepKernel, BaseKernel, RationalQuadratic, Periodic, log_sigma_median
-from .prediction import predict_batch, predict_batch_transformer
-from .misc import get_device, quantile, zero_diag
->>>>>>> 43b0b4c3
 
 __all__ = [
     "batch_compute_kernel_matrix",
@@ -51,10 +43,6 @@
     "get_device",
     "quantile",
     "zero_diag",
-<<<<<<< HEAD
     "log_sigma_median",
     "TorchDataset"
-=======
-    "log_sigma_median"
->>>>>>> 43b0b4c3
 ]