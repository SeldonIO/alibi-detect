<<<<<<< HEAD
from alibi_detect.utils.missing_optional_dependency import import_optional

mmd2, mmd2_from_kernel_matrix, batch_compute_kernel_matrix, relative_euclidean_distance, squared_pairwise_distance, \
    permed_lsdds = import_optional(
        'alibi_detect.utils.tensorflow.distance',
        names=['mmd2', 'mmd2_from_kernel_matrix', 'batch_compute_kernel_matrix', 'relative_euclidean_distance',
               'squared_pairwise_distance', 'permed_lsdds']
    )


GaussianRBF, DeepKernel = import_optional(
    'alibi_detect.utils.tensorflow.kernels',
    names=['GaussianRBF', 'DeepKernel, BaseKernel, RationalQuadratic, Periodic, log_sigma_median']
)


predict_batch, predict_batch_transformer = import_optional(
    'alibi_detect.utils.tensorflow.prediction',
    names=['predict_batch', 'predict_batch_transformer']
)


zero_diag, quantile, subset_matrix = import_optional(
    'alibi_detect.utils.tensorflow.misc',
    names=['zero_diag', 'quantile', 'subset_matrix']
)


mutate_categorical = import_optional(
    'alibi_detect.utils.tensorflow.perturbation',
    names=['mutate_categorical']
)


TFDataset = import_optional(
    'alibi_detect.utils.tensorflow.data',
    names=['TFDataset']
)

=======
from .distance import mmd2, mmd2_from_kernel_matrix, batch_compute_kernel_matrix
from .distance import relative_euclidean_distance, squared_pairwise_distance, permed_lsdds
from .kernels import GaussianRBF, DeepKernel, BaseKernel, RationalQuadratic, Periodic, log_sigma_median
from .prediction import predict_batch, predict_batch_transformer
from .misc import zero_diag, quantile, subset_matrix
>>>>>>> 43b0b4c3

__all__ = [
    "batch_compute_kernel_matrix",
    "mmd2",
    "mmd2_from_kernel_matrix",
    "relative_euclidean_distance",
    "squared_pairwise_distance",
    "GaussianRBF",
    "BaseKernel",
    "RationalQuadratic",
    "Periodic",
    "DeepKernel",
    "permed_lsdds",
    "predict_batch",
    "predict_batch_transformer",
    "quantile",
    "subset_matrix",
    "zero_diag",
<<<<<<< HEAD
    "log_sigma_median",
    "mutate_categorical",
    "TFDataset"
=======
    "log_sigma_median"
>>>>>>> 43b0b4c3
]<|MERGE_RESOLUTION|>--- conflicted
+++ resolved
@@ -1,4 +1,3 @@
-<<<<<<< HEAD
 from alibi_detect.utils.missing_optional_dependency import import_optional
 
 mmd2, mmd2_from_kernel_matrix, batch_compute_kernel_matrix, relative_euclidean_distance, squared_pairwise_distance, \
@@ -9,9 +8,9 @@
     )
 
 
-GaussianRBF, DeepKernel = import_optional(
+GaussianRBF, DeepKernel, BaseKernel, RationalQuadratic, Periodic, log_sigma_median = import_optional(
     'alibi_detect.utils.tensorflow.kernels',
-    names=['GaussianRBF', 'DeepKernel, BaseKernel, RationalQuadratic, Periodic, log_sigma_median']
+    names=['GaussianRBF', 'DeepKernel', 'BaseKernel', 'RationalQuadratic', 'Periodic', 'log_sigma_median']
 )
 
 
@@ -38,13 +37,6 @@
     names=['TFDataset']
 )
 
-=======
-from .distance import mmd2, mmd2_from_kernel_matrix, batch_compute_kernel_matrix
-from .distance import relative_euclidean_distance, squared_pairwise_distance, permed_lsdds
-from .kernels import GaussianRBF, DeepKernel, BaseKernel, RationalQuadratic, Periodic, log_sigma_median
-from .prediction import predict_batch, predict_batch_transformer
-from .misc import zero_diag, quantile, subset_matrix
->>>>>>> 43b0b4c3
 
 __all__ = [
     "batch_compute_kernel_matrix",
@@ -63,11 +55,7 @@
     "quantile",
     "subset_matrix",
     "zero_diag",
-<<<<<<< HEAD
     "log_sigma_median",
     "mutate_categorical",
     "TFDataset"
-=======
-    "log_sigma_median"
->>>>>>> 43b0b4c3
 ]