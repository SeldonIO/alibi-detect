from abc import ABC, abstractmethod
import os
import copy
import json
import numpy as np
from typing import Dict, Any, Optional, Union
from typing_extensions import Protocol, runtime_checkable
from alibi_detect.version import __version__


DEFAULT_META: Dict = {
    "name": None,
    "online": None,  # true or false
    "data_type": None,  # tabular, image or time-series
    "version": None,
    "detector_type": None  # drift, outlier or adversarial
}


def outlier_prediction_dict():
    data = {
        'instance_score': None,
        'feature_score': None,
        'is_outlier': None
    }
    return copy.deepcopy({"data": data, "meta": DEFAULT_META})


def adversarial_prediction_dict():
    data = {
        'instance_score': None,
        'is_adversarial': None
    }
    return copy.deepcopy({"data": data, "meta": DEFAULT_META})


def adversarial_correction_dict():
    data = {
        'instance_score': None,
        'is_adversarial': None,
        'corrected': None,
        'no_defense': None,
        'defense': None
    }
    return copy.deepcopy({"data": data, "meta": DEFAULT_META})


def concept_drift_dict():
    data = {
        'is_drift': None,
        'distance': None,
        'p_val': None,
        'threshold': None
    }
    return copy.deepcopy({"data": data, "meta": DEFAULT_META})


class BaseDetector(ABC):
    """ Base class for outlier, adversarial and drift detection algorithms. """

    def __init__(self):
        self.meta = copy.deepcopy(DEFAULT_META)
        self.meta['name'] = self.__class__.__name__
        self.meta['version'] = __version__

    def __repr__(self):
        return self.__class__.__name__

    @property
    def meta(self) -> Dict:
        return self._meta

    @meta.setter
    def meta(self, value: Dict):
        if not isinstance(value, dict):
            raise TypeError('meta must be a dictionary')
        self._meta = value

    @abstractmethod
    def score(self, X: np.ndarray):
        pass

    @abstractmethod
    def predict(self, X: np.ndarray):
        pass


class FitMixin(ABC):
    @abstractmethod
    def fit(self, X: np.ndarray) -> None:
        pass


class ThresholdMixin(ABC):
    @abstractmethod
    def infer_threshold(self, X: np.ndarray) -> None:
        pass


# "Large artefacts" - to save memory these are skipped in _set_config(), but added back in get_config()
# Note: The current implementation assumes the artefact is stored as a class attribute, and as a config field under
# the same name. Refactoring will be required if this assumption is to be broken.
LARGE_ARTEFACTS = ['x_ref', 'c_ref', 'preprocess_fn']


class DriftConfigMixin:
    """
    A mixin class containing methods related to a drift detector's configuration dictionary.
    """
    config: Optional[dict] = None

    def get_config(self) -> dict:  # TODO - move to BaseDetector once config save/load implemented for non-drift
        """
        Get the detector's configuration dictionary.

        Returns
        -------
        The detector's configuration dictionary.
        """
        if self.config is not None:
            # Get config (stored in top-level self)
            cfg = self.config
            # Add large artefacts back to config
            for key in LARGE_ARTEFACTS:
                if key in cfg and hasattr(self._nested_detector, key):
                    cfg[key] = getattr(self._nested_detector, key)
            # Set x_ref_preprocessed flag
            # If no preprocess_at_init, always true!
            preprocess_at_init = getattr(self._nested_detector, 'preprocess_at_init', True)
            cfg['x_ref_preprocessed'] = preprocess_at_init and self._nested_detector.preprocess_fn is not None
            return cfg
        else:
            raise NotImplementedError('Getting a config (or saving via a config file) is not yet implemented for this'
                                      'detector')

    @classmethod
    def from_config(cls, config: dict):
        """
        Instantiate a drift detector from a fully resolved (and validated) config dictionary.

        Parameters
        ----------
        config
            A config dictionary matching the schema's in :class:`~alibi_detect.saving.schemas`.
        """
        # Check for existing version_warning. meta is pop'd as don't want to pass as arg/kwarg
        meta = config.pop('meta', None)
        meta = {} if meta is None else meta  # Needed because pydantic sets meta=None if it is missing from the config
        version_warning = meta.pop('version_warning', False)
        # Init detector
        detector = cls(**config)
        # Add version_warning
        detector.meta['version_warning'] = version_warning  # type: ignore[attr-defined]
        detector.config['meta']['version_warning'] = version_warning
        return detector

<<<<<<< HEAD
    def _set_config(self, inputs):  # TODO - move to BaseDetector once config save/load implemented for non-drift
        """￼
=======
    def _set_config(self, inputs: dict):  # TODO - move to BaseDetector once config save/load implemented for non-drift
        """
        Set a detectors `config` attribute upon detector instantiation.
>>>>>>> 1b3295f3

        Large artefacts are overwritten with `None` in order to avoid memory duplication. They're added back into
        the config later on by `get_config()`.

        Parameters
        ----------
        inputs
            The inputs (args/kwargs) given to the detector at instantiation.
        """
        # Set config metadata
        name = self.__class__.__name__

        # Init config dict
        self.config = {
            'name': name,
            'meta': {
                'version': __version__,
            }
        }

        # args and kwargs
        pop_inputs = ['self', '__class__', '__len__', 'name', 'meta']
        [inputs.pop(k, None) for k in pop_inputs]

        # Overwrite any large artefacts with None to save memory. They'll be added back by get_config()
        for key in LARGE_ARTEFACTS:
            if key in inputs and hasattr(self._nested_detector, key):
                inputs[key] = None

        self.config.update(inputs)

    @property
    def _nested_detector(self):
        """
        The low-level nested detector.
        """
        detector = self._detector if hasattr(self, '_detector') else self  # type: ignore[attr-defined]
        detector = detector._detector if hasattr(detector, '_detector') else detector  # type: ignore[attr-defined]
        return detector


@runtime_checkable
class Detector(Protocol):
    """Type Protocol for all detectors.

    Used for typing legacy save and load functionality in `alibi_detect.saving._tensorflow.saving.py`.

    Note:
        This exists to distinguish between detectors with and without support for config saving and loading. Once all
        detector support this then this protocol will be removed.
    """
    meta: Dict

    def predict(self) -> Any: ...


@runtime_checkable
class ConfigurableDetector(Detector, Protocol):
    """Type Protocol for detectors that have support for saving via config.

    Used for typing save and load functionality in `alibi_detect.saving.saving`.
    """
    def get_config(self) -> dict: ...

    @classmethod
    def from_config(cls, config: dict): ...

    def _set_config(self, inputs: dict): ...


@runtime_checkable
class StatefulDetectorOnline(ConfigurableDetector, Protocol):
    """Type Protocol for detectors that have support for save/loading of online state.

    Used for typing save and load functionality in `alibi_detect.saving.saving`.
    """
    t: int = 0

    def save_state(self, filepath: Union[str, os.PathLike]): ...

    def load_state(self, filepath: Union[str, os.PathLike]): ...


class NumpyEncoder(json.JSONEncoder):
    def default(self, obj):
        if isinstance(
                obj,
                (
                        np.int_,
                        np.intc,
                        np.intp,
                        np.int8,
                        np.int16,
                        np.int32,
                        np.int64,
                        np.uint8,
                        np.uint16,
                        np.uint32,
                        np.uint64,
                ),
        ):
            return int(obj)
        elif isinstance(obj, (np.float_, np.float16, np.float32, np.float64)):
            return float(obj)
        elif isinstance(obj, (np.ndarray,)):
            return obj.tolist()
        return json.JSONEncoder.default(self, obj)<|MERGE_RESOLUTION|>--- conflicted
+++ resolved
@@ -154,14 +154,9 @@
         detector.config['meta']['version_warning'] = version_warning
         return detector
 
-<<<<<<< HEAD
-    def _set_config(self, inputs):  # TODO - move to BaseDetector once config save/load implemented for non-drift
-        """￼
-=======
     def _set_config(self, inputs: dict):  # TODO - move to BaseDetector once config save/load implemented for non-drift
         """
         Set a detectors `config` attribute upon detector instantiation.
->>>>>>> 1b3295f3
 
         Large artefacts are overwritten with `None` in order to avoid memory duplication. They're added back into
         the config later on by `get_config()`.
