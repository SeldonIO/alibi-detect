--- conflicted
+++ resolved
@@ -1,8 +1,3 @@
-<<<<<<< HEAD
-from . import ad, cd, models, od, utils
-=======
 from . import ad, cd, models, od, utils, saving
-from .version import __version__  # noqa F401
->>>>>>> 57488644
 
 __all__ = ["ad", "cd", "models", "od", "utils", "saving"]