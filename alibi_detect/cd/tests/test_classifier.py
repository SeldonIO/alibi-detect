--- conflicted
+++ resolved
@@ -5,11 +5,8 @@
 import torch
 import torch.nn as nn
 from alibi_detect.cd import ClassifierDrift
-<<<<<<< HEAD
-=======
 from alibi_detect.cd.pytorch.classifier import ClassifierDriftTorch
 from alibi_detect.cd.tensorflow.classifier import ClassifierDriftTF
->>>>>>> f7c08b01
 
 n, n_features = 100, 5
 
@@ -31,19 +28,8 @@
         x = nn.ReLU()(self.dense1(x))
         return self.dense2(x)
 
-<<<<<<< HEAD
-p_val = [.05]
-n_features = [4]
-soft_preds = [True, False]
-n_folds = [None, 2]
-train_size = [.5]
-update_X_ref = [None, {'last': 1000}, {'reservoir_sampling': 1000}]
-tests_clfdrift = list(product(p_val, n_features, soft_preds, n_folds,
-                              train_size, update_X_ref))
-=======
 
 tests_clfdrift = ['tensorflow', 'pytorch', 'PyToRcH', 'mxnet']
->>>>>>> f7c08b01
 n_tests = len(tests_clfdrift)
 
 
@@ -54,41 +40,7 @@
 
 @pytest.mark.parametrize('clfdrift_params', list(range(n_tests)), indirect=True)
 def test_clfdrift(clfdrift_params):
-<<<<<<< HEAD
-    p_val, n_features, soft_preds, n_folds, train_size, update_X_ref = clfdrift_params
-
-    np.random.seed(0)
-    tf.random.set_seed(0)
-
-    model = mymodel((n_features,))
-    X_ref = np.random.randn(*(n, n_features))
-    X_test0 = X_ref.copy()
-    X_test1 = np.ones_like(X_ref)
-
-    cd = ClassifierDrift(
-        p_val=p_val,
-        model=model,
-        X_ref=X_ref,
-        update_X_ref=update_X_ref,
-        train_size=train_size,
-        n_folds=n_folds,
-        soft_preds=soft_preds,
-        batch_size=1
-    )
-
-    preds_0 = cd.predict(X_test0)
-    assert cd.n == X_test0.shape[0] + X_ref.shape[0]
-    assert preds_0['data']['is_drift'] == 0
-    assert preds_0['data']['distance'] >= 0
-
-    preds_1 = cd.predict(X_test1)
-    assert cd.n == X_test1.shape[0] + X_test0.shape[0] + X_ref.shape[0]
-    assert preds_1['data']['is_drift'] == 1
-    assert preds_1['data']['distance'] >= 0
-
-    assert preds_0['data']['distance'] < preds_1['data']['distance']
-    assert cd.meta['params']['soft_preds'] == soft_preds
-=======
+    print(clfdrift_params)
     backend = clfdrift_params
     if backend.lower() == 'pytorch':
         model = MyModel(n_features)
@@ -108,5 +60,4 @@
     elif backend.lower() == 'tensorflow':
         assert isinstance(cd._detector, ClassifierDriftTF)
     else:
-        assert cd is None
->>>>>>> f7c08b01
+        assert cd is None