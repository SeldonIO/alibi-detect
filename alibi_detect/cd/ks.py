import numpy as np
from scipy.stats import ks_2samp
from typing import Callable, Dict, Optional, Tuple, Union
from alibi_detect.cd.base import BaseUnivariateDrift
<<<<<<< HEAD
import os
=======
from alibi_detect.utils.warnings import deprecated_alias

>>>>>>> 53be252f

class KSDrift(BaseUnivariateDrift):
    @deprecated_alias(preprocess_x_ref='preprocess_at_init')
    def __init__(
            self,
            x_ref: Union[np.ndarray, list],
            p_val: float = .05,
<<<<<<< HEAD
            x_ref_preprocessed: Optional[bool] = False,
            preprocess_at_init: Optional[bool] = True,
=======
            x_ref_preprocessed: bool = False,
            preprocess_at_init: bool = True,
>>>>>>> 53be252f
            update_x_ref: Optional[Dict[str, int]] = None,
            preprocess_fn: Optional[Callable] = None,
            correction: str = 'bonferroni',
            alternative: str = 'two-sided',
            n_features: Optional[int] = None,
            input_shape: Optional[tuple] = None,
            data_type: Optional[str] = None
    ) -> None:
        """
        Kolmogorov-Smirnov (K-S) data drift detector with Bonferroni or False Discovery Rate (FDR)
        correction for multivariate data.

        Parameters
        ----------
        x_ref
            Data used as reference distribution.
        p_val
            p-value used for significance of the K-S test for each feature. If the FDR correction method
            is used, this corresponds to the acceptable q-value.
        x_ref_preprocessed
            Whether the given reference data `x_ref` has been preprocessed yet. If `x_ref_preprocessed=True`, only
            the test data `x` will be preprocessed at prediction time. If `x_ref_preprocessed=False`, the reference
            data will also be preprocessed.
        preprocess_at_init
            Whether to preprocess the reference data when the detector is instantiated. Otherwise, the reference
            data will be preprocessed at prediction time. Only applies if `x_ref_preprocessed=False`.
        update_x_ref
            Reference data can optionally be updated to the last n instances seen by the detector
            or via reservoir sampling with size n. For the former, the parameter equals {'last': n} while
            for reservoir sampling {'reservoir_sampling': n} is passed.
        preprocess_fn
            Function to preprocess the data before computing the data drift metrics.
            Typically a dimensionality reduction technique.
        correction
            Correction type for multivariate data. Either 'bonferroni' or 'fdr' (False Discovery Rate).
        alternative
            Defines the alternative hypothesis. Options are 'two-sided', 'less' or 'greater'.
        n_features
            Number of features used in the K-S test. No need to pass it if no preprocessing takes place.
            In case of a preprocessing step, this can also be inferred automatically but could be more
            expensive to compute.
        input_shape
            Shape of input data.
        data_type
            Optionally specify the data type (tabular, image or time-series). Added to metadata.
        """
        super().__init__(
            x_ref=x_ref,
            p_val=p_val,
            x_ref_preprocessed=x_ref_preprocessed,
            preprocess_at_init=preprocess_at_init,
            update_x_ref=update_x_ref,
            preprocess_fn=preprocess_fn,
            correction=correction,
            n_features=n_features,
            input_shape=input_shape,
            data_type=data_type
        )
        self.alternative = alternative

    def feature_score(self, x_ref: np.ndarray, x: np.ndarray) -> Tuple[np.ndarray, np.ndarray]:
        """
        Compute K-S scores and statistics per feature.

        Parameters
        ----------
        x_ref
            Reference instances to compare distribution with.
        x
            Batch of instances.

        Returns
        -------
        Feature level p-values and K-S statistics.
        """
        x = x.reshape(x.shape[0], -1)
        x_ref = x_ref.reshape(x_ref.shape[0], -1)
        p_val = np.zeros(self.n_features, dtype=np.float32)
        dist = np.zeros_like(p_val)
        for f in range(self.n_features):
            # TODO: update to 'exact' when bug fix is released in scipy 1.5
            dist[f], p_val[f] = ks_2samp(x_ref[:, f], x[:, f], alternative=self.alternative, mode='asymp')
        return p_val, dist

    def get_config(self, filepath: Optional[Union[str, os.PathLike]] = None) -> dict:
        """
        TODO
        Note: only GaussianRBF kernel supported.

        Parameters
        ----------
        filepath
            Directory to save serialized artefacts to.
        """
        cfg = super().get_config(filepath)

        # Detector kwargs
        kwargs = {
            'alternative': self.alternative,
        }
        cfg['detector']['kwargs'].update(kwargs)

        return cfg<|MERGE_RESOLUTION|>--- conflicted
+++ resolved
@@ -2,12 +2,8 @@
 from scipy.stats import ks_2samp
 from typing import Callable, Dict, Optional, Tuple, Union
 from alibi_detect.cd.base import BaseUnivariateDrift
-<<<<<<< HEAD
-import os
-=======
 from alibi_detect.utils.warnings import deprecated_alias
 
->>>>>>> 53be252f
 
 class KSDrift(BaseUnivariateDrift):
     @deprecated_alias(preprocess_x_ref='preprocess_at_init')
@@ -15,13 +11,8 @@
             self,
             x_ref: Union[np.ndarray, list],
             p_val: float = .05,
-<<<<<<< HEAD
-            x_ref_preprocessed: Optional[bool] = False,
-            preprocess_at_init: Optional[bool] = True,
-=======
             x_ref_preprocessed: bool = False,
             preprocess_at_init: bool = True,
->>>>>>> 53be252f
             update_x_ref: Optional[Dict[str, int]] = None,
             preprocess_fn: Optional[Callable] = None,
             correction: str = 'bonferroni',
@@ -106,17 +97,15 @@
             dist[f], p_val[f] = ks_2samp(x_ref[:, f], x[:, f], alternative=self.alternative, mode='asymp')
         return p_val, dist
 
-    def get_config(self, filepath: Optional[Union[str, os.PathLike]] = None) -> dict:
+    def get_config(self) -> dict:
         """
-        TODO
-        Note: only GaussianRBF kernel supported.
+        Get the detector's configuration dictionary.
 
-        Parameters
-        ----------
-        filepath
-            Directory to save serialized artefacts to.
+        Returns
+        -------
+        The detector's configuration dictionary.
         """
-        cfg = super().get_config(filepath)
+        cfg = super().get_config()
 
         # Detector kwargs
         kwargs = {
