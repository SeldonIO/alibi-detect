from abc import abstractmethod
import logging
import numpy as np
from typing import Callable, Dict,  Optional, Union, List
from alibi_detect.base import BaseDetector, concept_drift_dict
from alibi_detect.cd.utils import get_input_shape
from alibi_detect.utils.frameworks import has_pytorch, has_tensorflow
import warnings

if has_pytorch:
    import torch  # noqa F401

if has_tensorflow:
    import tensorflow as tf  # noqa F401

logger = logging.getLogger(__name__)


class BaseMultiDriftOnline(BaseDetector):
    def __init__(
            self,
            x_ref: Union[np.ndarray, list],
            ert: float,
            window_size: int,
            preprocess_fn: Optional[Callable] = None,
            n_bootstraps: int = 1000,
            verbose: bool = True,
            input_shape: Optional[tuple] = None,
            data_type: Optional[str] = None,
    ) -> None:
        """
        Base class for multivariate online drift detectors.

        Parameters
        ----------
        x_ref
            Data used as reference distribution.
        ert
            The expected run-time (ERT) in the absence of drift.
        window_size
            The size of the sliding test-window used to compute the test-statistic.
            Smaller windows focus on responding quickly to severe drift, larger windows focus on
            ability to detect slight drift.
        preprocess_fn
            Function to preprocess the data before computing the data drift metrics.
        n_bootstraps
            The number of bootstrap simulations used to configure the thresholds. The larger this is the
            more accurately the desired ERT will be targeted. Should ideally be at least an order of magnitude
            larger than the ert.
        verbose
            Whether or not to print progress during configuration.
        input_shape
            Shape of input data.
        data_type
            Optionally specify the data type (tabular, image or time-series). Added to metadata.
        """
        super().__init__()

        if ert is None:
            logger.warning('No expected run-time set for the drift threshold. Need to set it to detect data drift.')

        self.ert = ert
        self.fpr = 1/ert
        self.window_size = window_size

        # Preprocess reference data
        if isinstance(preprocess_fn, Callable):  # type: ignore
            self.x_ref = preprocess_fn(x_ref)
        else:
            self.x_ref = x_ref

        # Other attributes
        self.preprocess_fn = preprocess_fn
        self.n = len(x_ref)  # type: ignore
        self.n_bootstraps = n_bootstraps  # nb of samples used to estimate thresholds
        self.verbose = verbose

        # store input shape for save and load functionality
        self.input_shape = get_input_shape(input_shape, x_ref)

        # set metadata
        self.meta['detector_type'] = 'online'
        self.meta['data_type'] = data_type

    @abstractmethod
    def _configure_thresholds(self):
        pass

    @abstractmethod
    def _configure_ref_subset(self):
        pass

    @abstractmethod
<<<<<<< HEAD
    def _update_state(self, x_t: Union[np.ndarray, list]):
        pass

    def _preprocess_xt(self, x_t: Union[np.ndarray, list]) -> np.ndarray:
=======
    def _update_state(self, x_t: Union[np.ndarray, 'tf.Tensor', 'torch.Tensor']):
        pass

    def _preprocess_xt(self, x_t: Union[np.ndarray, Any]) -> np.ndarray:
>>>>>>> 593c4b04
        """
        Private method to preprocess a single test instance ready for _update_state.

        Parameters
        ----------
        x_t
            A single test instance to be preprocessed.

        Returns
        -------
        The preprocessed test instance `x_t`.
        """
        # preprocess if necessary
        if isinstance(self.preprocess_fn, Callable):  # type: ignore
            x_t = x_t[None, :] if isinstance(x_t, np.ndarray) else [x_t]
            x_t = self.preprocess_fn(x_t)[0]  # type: ignore
<<<<<<< HEAD
        return x_t[None, :]  # type: ignore
=======
        return x_t[None, :]
>>>>>>> 593c4b04

    def get_threshold(self, t: int) -> Union[float, None]:
        return self.thresholds[t] if t < self.window_size else self.thresholds[-1]  # type: ignore

    def _initialise(self) -> None:
        self.t = 0  # corresponds to a test set of ref data
        self.test_stats = np.array([])
        self.drift_preds = np.array([])
        self._configure_ref_subset()

    def reset(self) -> None:
        "Resets the detector but does not reconfigure thresholds."
        self._initialise()

    def predict(self, x_t: Union[np.ndarray, list],  return_test_stat: bool = True,
                ) -> Dict[Dict[str, str], Dict[str, Union[int, float]]]:
        """
        Predict whether the most recent window of data has drifted from the reference data.

        Parameters
        ----------
        x_t
            A single instance to be added to the test-window.
        return_test_stat
            Whether to return the test statistic and threshold.

        Returns
        -------
        Dictionary containing 'meta' and 'data' dictionaries.
        'meta' has the model's metadata.
        'data' contains the drift prediction and optionally the test-statistic and threshold.
        """
        # Compute test stat and check for drift
        test_stat = self.score(x_t)
        threshold = self.get_threshold(self.t)
<<<<<<< HEAD
        drift_pred = int(test_stat > threshold)

        self.test_stats = np.concatenate([self.test_stats, np.array([test_stat])])
        self.drift_preds = np.concatenate([self.drift_preds, np.array([drift_pred])])

        # populate drift dict
        cd = concept_drift_dict()
        cd['meta'] = self.meta
        cd['data']['is_drift'] = drift_pred
        cd['data']['time'] = self.t
        cd['data']['ert'] = self.ert
        if return_test_stat:
            cd['data']['test_stat'] = test_stat
            cd['data']['threshold'] = threshold

        return cd


class BaseUniDriftOnline(BaseDetector):
    def __init__(
            self,
            x_ref: Union[np.ndarray, list],
            ert: float,
            window_sizes: List[int],
            preprocess_fn: Optional[Callable] = None,
            n_bootstraps: int = 1000,
            n_features: Optional[int] = None,
            verbose: bool = True,
            input_shape: Optional[tuple] = None,
            data_type: Optional[str] = None,
    ) -> None:
        """
        Base class for univariate online drift detectors, with multivariate corrections.

        Parameters
        ----------
        x_ref
            Data used as reference distribution.
        ert
            The expected run-time (ERT) in the absence of drift.
        window_sizes
            The sizes of the sliding test-windows used to compute the test-statistic.
            Smaller windows focus on responding quickly to severe drift, larger windows focus on
            ability to detect slight drift.
        preprocess_fn
            Function to preprocess the data before computing the data drift metrics.
        n_bootstraps
            The number of bootstrap simulations used to configure the thresholds. The larger this is the
            more accurately the desired ERT will be targeted. Should ideally be at least an order of magnitude
            larger than the ert.
        n_features
            Number of features used in the statistical test. No need to pass it if no preprocessing takes place.
            In case of a preprocessing step, this can also be inferred automatically but could be more
            expensive to compute.
        verbose
            Whether or not to print progress during configuration.
        input_shape
            Shape of input data.
        data_type
            Optionally specify the data type (tabular, image or time-series). Added to metadata.
        """
        super().__init__()

        if ert is None:
            logger.warning('No expected run-time set for the drift threshold. Need to set it to detect data drift.')

        self.ert = ert
        self.fpr = 1/ert

        # Window sizes
        self.window_sizes = window_sizes
        self.max_ws = np.max(self.window_sizes)
        self.min_ws = np.min(self.window_sizes)

        # Preprocess reference data
        if isinstance(preprocess_fn, Callable):  # type: ignore
            self.x_ref = preprocess_fn(x_ref)
        else:
            self.x_ref = x_ref

        # Other attributes
        self.preprocess_fn = preprocess_fn
        self.n = len(x_ref)  # type: ignore
        self.n_bootstraps = n_bootstraps  # nb of samples used to estimate thresholds
        self.verbose = verbose

        # compute number of features for the univariate tests
        if isinstance(n_features, int):
            self.n_features = n_features
        elif not isinstance(preprocess_fn, Callable):
            # infer features from preprocessed reference data
            self.n_features = self.x_ref.reshape(self.x_ref.shape[0], -1).shape[-1]
        else:  # infer number of features after applying preprocessing step
            x = self.preprocess_fn(x_ref[0:1])
            self.n_features = x.reshape(x.shape[0], -1).shape[-1]

        # store input shape for save and load functionality
        self.input_shape = get_input_shape(input_shape, x_ref)

        # set metadata
        self.meta['detector_type'] = 'online'
        self.meta['data_type'] = data_type

    @abstractmethod
    def _configure_thresholds(self):
        pass

    @abstractmethod
    def _configure_ref(self):
        pass

    @abstractmethod
    def _update_state(self, x_t: Union[np.ndarray, list]):
        pass

    def _preprocess_xt(self, x_t: Union[np.ndarray, list]) -> np.ndarray:
        """
        Private method to preprocess a single test instance ready for _update_state.

        Parameters
        ----------
        x_t
            A single test instance to be preprocessed.

        Returns
        -------
        The preprocessed test instance `x_t`.
        """
        # preprocess if necessary
        if isinstance(self.preprocess_fn, Callable):  # type: ignore
            x_t = x_t[None, :] if isinstance(x_t, np.ndarray) else [x_t]
            x_t = self.preprocess_fn(x_t)[0]  # type: ignore
        return x_t

    def get_threshold(self, t: int) -> np.ndarray:
        return self.thresholds[min(t, len(self.thresholds) - 1), :]  # type: ignore
=======
        drift_pred = 0 if test_stat is None else int(test_stat > threshold)
>>>>>>> 593c4b04

    def _initialise(self) -> None:
        self.t = 0
        self.test_stats = np.empty([0, len(self.window_sizes), self.n_features])
        self.drift_preds = np.array([])
        self._configure_ref()

    def reset(self) -> None:
        "Resets the detector but does not reconfigure thresholds."
        self._initialise()

    def predict(self, x_t: Union[np.ndarray, list],  return_test_stat: bool = True,
                ) -> Dict[Dict[str, str], Dict[str, Union[int, float]]]:
        """
        Predict whether the most recent window of data has drifted from the reference data.

        Parameters
        ----------
        x_t
            A single instance to be added to the test-window.
        return_test_stat
            Whether to return the test statistic and threshold.

        Returns
        -------
        Dictionary containing 'meta' and 'data' dictionaries.
        'meta' has the model's metadata.
        'data' contains the drift prediction and optionally the test-statistic and threshold.
        """
        # Compute test stat and check for drift
        test_stats = self.score(x_t)
        thresholds = self.get_threshold(self.t)

        # Flag drift if test_stats for any window exceed thresholds.
        # If `thresholds` is (t_max, n_features), `max_stats`>`thresholds` is checked for each feature independently.
        # If `thresholds` is (t_max, 1), `max_stats` for all features are compared to the single `thresholds` set.
        with warnings.catch_warnings():
            warnings.filterwarnings(action='ignore', message='All-NaN slice encountered')
            max_stats = np.nanmax(test_stats, axis=0)
        drift_pred = int((max_stats > thresholds).any())

        # Update results attributes
        self.test_stats = np.concatenate([self.test_stats, test_stats[None, :, :]])
        self.drift_preds = np.concatenate([self.drift_preds, np.array([drift_pred])])

        # populate drift dict
        cd = concept_drift_dict()
        cd['meta'] = self.meta
        cd['data']['is_drift'] = drift_pred
        cd['data']['time'] = self.t
        cd['data']['ert'] = self.ert
        if return_test_stat:
            cd['data']['test_stat'] = test_stats
            cd['data']['threshold'] = thresholds

        return cd<|MERGE_RESOLUTION|>--- conflicted
+++ resolved
@@ -1,7 +1,7 @@
 from abc import abstractmethod
 import logging
 import numpy as np
-from typing import Callable, Dict,  Optional, Union, List
+from typing import Any, Callable, Dict,  Optional, Union, List
 from alibi_detect.base import BaseDetector, concept_drift_dict
 from alibi_detect.cd.utils import get_input_shape
 from alibi_detect.utils.frameworks import has_pytorch, has_tensorflow
@@ -91,17 +91,10 @@
         pass
 
     @abstractmethod
-<<<<<<< HEAD
-    def _update_state(self, x_t: Union[np.ndarray, list]):
-        pass
-
-    def _preprocess_xt(self, x_t: Union[np.ndarray, list]) -> np.ndarray:
-=======
     def _update_state(self, x_t: Union[np.ndarray, 'tf.Tensor', 'torch.Tensor']):
         pass
 
     def _preprocess_xt(self, x_t: Union[np.ndarray, Any]) -> np.ndarray:
->>>>>>> 593c4b04
         """
         Private method to preprocess a single test instance ready for _update_state.
 
@@ -118,11 +111,7 @@
         if isinstance(self.preprocess_fn, Callable):  # type: ignore
             x_t = x_t[None, :] if isinstance(x_t, np.ndarray) else [x_t]
             x_t = self.preprocess_fn(x_t)[0]  # type: ignore
-<<<<<<< HEAD
-        return x_t[None, :]  # type: ignore
-=======
         return x_t[None, :]
->>>>>>> 593c4b04
 
     def get_threshold(self, t: int) -> Union[float, None]:
         return self.thresholds[t] if t < self.window_size else self.thresholds[-1]  # type: ignore
@@ -137,7 +126,7 @@
         "Resets the detector but does not reconfigure thresholds."
         self._initialise()
 
-    def predict(self, x_t: Union[np.ndarray, list],  return_test_stat: bool = True,
+    def predict(self, x_t: Union[np.ndarray, Any],  return_test_stat: bool = True,
                 ) -> Dict[Dict[str, str], Dict[str, Union[int, float]]]:
         """
         Predict whether the most recent window of data has drifted from the reference data.
@@ -158,7 +147,6 @@
         # Compute test stat and check for drift
         test_stat = self.score(x_t)
         threshold = self.get_threshold(self.t)
-<<<<<<< HEAD
         drift_pred = int(test_stat > threshold)
 
         self.test_stats = np.concatenate([self.test_stats, np.array([test_stat])])
@@ -295,9 +283,6 @@
 
     def get_threshold(self, t: int) -> np.ndarray:
         return self.thresholds[min(t, len(self.thresholds) - 1), :]  # type: ignore
-=======
-        drift_pred = 0 if test_stat is None else int(test_stat > threshold)
->>>>>>> 593c4b04
 
     def _initialise(self) -> None:
         self.t = 0
