import logging
import numpy as np
from typing import Callable, Dict, Optional, Union, Tuple
from alibi_detect.utils.frameworks import has_pytorch, has_tensorflow

if has_pytorch:
    from alibi_detect.cd.pytorch.mmd import MMDDriftTorch, LinearTimeMMDDriftTorch

if has_tensorflow:
    from alibi_detect.cd.tensorflow.mmd import MMDDriftTF, LinearTimeMMDDriftTF

logger = logging.getLogger(__name__)


class MMDDrift:
    def __init__(
            self,
            x_ref: Union[np.ndarray, list],
            backend: str = 'tensorflow',
            p_val: float = .05,
            estimator: str = 'quad',
            preprocess_x_ref: bool = True,
            update_x_ref: Optional[Dict[str, int]] = None,
            preprocess_fn: Optional[Callable] = None,
            kernel: Callable = None,
            sigma: Optional[np.ndarray] = None,
            configure_kernel_from_x_ref: bool = True,
            n_permutations: int = 100,
            device: Optional[str] = None,
            input_shape: Optional[tuple] = None,
            data_type: Optional[str] = None
    ) -> None:
        """
        Maximum Mean Discrepancy (MMD) data drift detector using a permutation test.

        Parameters
        ----------
        x_ref
            Data used as reference distribution.
        backend
            Backend used for the MMD implementation.
        p_val
            p-value used for the significance of the permutation test.
        estimator
            Estimator used for the MMD^2 computation {'quad', 'linear'}. 'Quad' is the default and
            uses the quadratic u-statistics on each square kernel matrix. 'Linear' uses the linear
            time estimator as in Gretton et al. (JMLR 2014, sec 6), and the threshold is computed
            using the Gaussian asympotic distribution under null.
        preprocess_x_ref
            Whether to already preprocess and store the reference data.
        update_x_ref
            Reference data can optionally be updated to the last n instances seen by the detector
            or via reservoir sampling with size n. For the former, the parameter equals {'last': n} while
            for reservoir sampling {'reservoir_sampling': n} is passed.
        preprocess_fn
            Function to preprocess the data before computing the data drift metrics.
        kernel
            Kernel used for the MMD computation, defaults to Gaussian RBF kernel.
        sigma
            Optionally set the GaussianRBF kernel bandwidth. Can also pass multiple bandwidth values as an array.
            The kernel evaluation is then averaged over those bandwidths.
        configure_kernel_from_x_ref
            Whether to already configure the kernel bandwidth from the reference data.
        n_permutations
            Number of permutations used in the permutation test, only used for the quadratic estimator
            (estimator='quad').
        device
            Device type used. The default None tries to use the GPU and falls back on CPU if needed.
            Can be specified by passing either 'cuda', 'gpu' or 'cpu'. Only relevant for 'pytorch' backend.
        input_shape
            Shape of input data.
        data_type
            Optionally specify the data type (tabular, image or time-series). Added to metadata.
        """
        super().__init__()

        backend = backend.lower()
        if backend == 'tensorflow' and not has_tensorflow or backend == 'pytorch' and not has_pytorch:
            raise ImportError(f'{backend} not installed. Cannot initialize and run the '
                              f'MMDDrift detector with {backend} backend.')
        elif backend not in ['tensorflow', 'pytorch']:
            raise NotImplementedError(f'{backend} not implemented. Use tensorflow or pytorch instead.')

        kwargs = locals()
        args = [kwargs['x_ref']]
        pop_kwargs = ['self', 'x_ref', 'backend', '__class__', 'estimator']
        [kwargs.pop(k, None) for k in pop_kwargs]

        if kernel is None:
            if backend == 'tensorflow':
                from alibi_detect.utils.tensorflow.kernels import GaussianRBF
            else:
                from alibi_detect.utils.pytorch.kernels import GaussianRBF  # type: ignore
            kwargs.update({'kernel': GaussianRBF})

        if backend == 'tensorflow' and has_tensorflow:
            kwargs.pop('device', None)
            if estimator == 'quad':
                self._detector = MMDDriftTF(*args, **kwargs)  # type: ignore
            elif estimator == 'linear':
                kwargs.pop('n_permutations', None)
                self._detector = LinearTimeMMDDriftTF(*args, **kwargs)  # type: ignore
            else:
                raise NotImplementedError(f'{estimator} not implemented. Use quad or linear instead.')
        else:
            if estimator == 'quad':
                self._detector = MMDDriftTorch(*args, **kwargs)  # type: ignore
            elif estimator == 'linear':
                kwargs.pop('n_permutations', None)
                self._detector = LinearTimeMMDDriftTorch(*args, **kwargs)  # type: ignore
            else:
                raise NotImplementedError(f'{estimator} not implemented. Use quad or linear instead.')
        self.meta = self._detector.meta

    def predict(self, x: Union[np.ndarray, list], return_p_val: bool = True, return_distance: bool = True) \
            -> Dict[Dict[str, str], Dict[str, Union[int, float]]]:
        """
        Predict whether a batch of data has drifted from the reference data.

        Parameters
        ----------
        x
            Batch of instances.
        return_p_val
            Whether to return the p-value of the permutation test.
        return_distance
            Whether to return the MMD metric between the new batch and reference data.

        Returns
        -------
        Dictionary containing 'meta' and 'data' dictionaries.
        'meta' has the model's metadata.
        'data' contains the drift prediction and optionally the p-value, threshold and MMD metric.
        """
        return self._detector.predict(x, return_p_val, return_distance)

    def score(self, x: Union[np.ndarray, list]) -> Tuple[float, float, float]:
        """
        Compute the p-value resulting from a permutation test using the maximum mean discrepancy
        as a distance measure between the reference data and the data to be tested.

        Parameters
        ----------
        x
            Batch of instances.

        Returns
        -------
<<<<<<< HEAD
        p-value obtained from the permutation test, the MMD^2 between the reference and test set
        and the MMD^2 values from the qudratic permutation test, or the threshold for the given
        significance level for the linear time test.
=======
        p-value obtained from the permutation test, the MMD^2 between the reference and test set,
        and the MMD^2 threshold above which drift is flagged.
>>>>>>> ed5b40b0
        """
        return self._detector.score(x)<|MERGE_RESOLUTION|>--- conflicted
+++ resolved
@@ -146,13 +146,7 @@
 
         Returns
         -------
-<<<<<<< HEAD
-        p-value obtained from the permutation test, the MMD^2 between the reference and test set
-        and the MMD^2 values from the qudratic permutation test, or the threshold for the given
-        significance level for the linear time test.
-=======
-        p-value obtained from the permutation test, the MMD^2 between the reference and test set,
+        p-value obtained from the test, the MMD^2 between the reference and test set,
         and the MMD^2 threshold above which drift is flagged.
->>>>>>> ed5b40b0
         """
         return self._detector.score(x)