--- conflicted
+++ resolved
@@ -127,11 +127,7 @@
         """
         return self._detector.predict(x_t, return_test_stat)
 
-<<<<<<< HEAD
-    def score(self, x_t: Union[np.ndarray, list]) -> float:
-=======
     def score(self, x_t: Union[np.ndarray, Any]) -> float:
->>>>>>> 593c4b04
         """
         Compute the test-statistic (LSDD) between the reference window and test window.
 
