--- conflicted
+++ resolved
@@ -208,15 +208,9 @@
     def score(self, x: Union[np.ndarray, list]) -> Tuple[float, float, np.ndarray, np.ndarray]:
         pass
 
-<<<<<<< HEAD
-    def predict(
-        self, x: np.ndarray,  return_p_val: bool = True, return_distance: bool = True, return_model: bool = False
-    ) -> Dict[Dict[str, str], Dict[str, Union[int, float, Callable]]]:
-=======
     def predict(self, x: Union[np.ndarray, list],  return_p_val: bool = True,
-                return_distance: bool = True, return_probs: bool = True) \
-            -> Dict[Dict[str, str], Dict[str, Union[int, float]]]:
->>>>>>> cf743b26
+                return_distance: bool = True, return_probs: bool = True, return_model: bool = True) \
+            -> Dict[Dict[str, str], Dict[str, Union[int, float, Callable]]]:
         """
         Predict whether a batch of data has drifted from the reference data.
 
@@ -232,6 +226,8 @@
         return_probs
             Whether to return the instance level classifier probabilities for the reference and test data
             (0=reference data, 1=test data).
+        return_model
+            Whether to return the updated model trained to discriminate reference and test instances.
 
         Returns
         -------
@@ -261,14 +257,11 @@
             cd['data']['threshold'] = self.p_val
         if return_distance:
             cd['data']['distance'] = dist
-<<<<<<< HEAD
-        if return_model:
-            cd['data']['model'] = self.model
-=======
         if return_probs:
             cd['data']['probs_ref'] = probs_ref
             cd['data']['probs_test'] = probs_test
->>>>>>> cf743b26
+        if return_model:
+            cd['data']['model'] = self.model
         return cd
 
 
