from abc import abstractmethod
import logging
import numpy as np
from sklearn.model_selection import StratifiedKFold
from scipy.stats import binom_test, ks_2samp
from typing import Callable, Dict, List, Optional, Tuple, Union
from alibi_detect.base import BaseDetector, concept_drift_dict
from alibi_detect.cd.utils import get_input_shape, update_reference
from alibi_detect.utils.frameworks import has_pytorch, has_tensorflow
from alibi_detect.utils.statstest import fdr
from alibi_detect.version import __version__
from alibi_detect.utils.config import __config_spec__

if has_pytorch:
    import torch  # noqa F401

if has_tensorflow:
    import tensorflow as tf  # noqa F401

logger = logging.getLogger(__name__)


class BaseClassifierDrift(BaseDetector):
    def __init__(
            self,
            x_ref: Union[np.ndarray, list],
            p_val: float = .05,
            preprocess_x_ref: bool = True,
            update_x_ref: Optional[Dict[str, int]] = None,
            preprocess_fn: Optional[Callable] = None,
            preds_type: str = 'probs',
            binarize_preds: bool = False,
            train_size: Optional[float] = .75,
            n_folds: Optional[int] = None,
            retrain_from_scratch: bool = True,
            seed: int = 0,
            data_type: Optional[str] = None
    ) -> None:
        """
        Base class for the classifier-based drift detector.

        Parameters
        ----------
        x_ref
            Data used as reference distribution.
        p_val
            p-value used for the significance of the test.
        preprocess_x_ref
            Whether to already preprocess and store the reference data.
        update_x_ref
            Reference data can optionally be updated to the last n instances seen by the detector
            or via reservoir sampling with size n. For the former, the parameter equals {'last': n} while
            for reservoir sampling {'reservoir_sampling': n} is passed.
        preprocess_fn
            Function to preprocess the data before computing the data drift metrics.
        preds_type
            Whether the model outputs probabilities or logits
        binarize_preds
            Whether to test for discrepency on soft (e.g. probs/logits) model predictions directly
            with a K-S test or binarise to 0-1 prediction errors and apply a binomial test.
        train_size
            Optional fraction (float between 0 and 1) of the dataset used to train the classifier.
            The drift is detected on `1 - train_size`. Cannot be used in combination with `n_folds`.
        n_folds
            Optional number of stratified folds used for training. The model preds are then calculated
            on all the out-of-fold predictions. This allows to leverage all the reference and test data
            for drift detection at the expense of longer computation. If both `train_size` and `n_folds`
            are specified, `n_folds` is prioritized.
        retrain_from_scratch
            Whether the classifier should be retrained from scratch for each set of test data or whether
            it should instead continue training from where it left off on the previous set.
        seed
            Optional random seed for fold selection.
        data_type
            Optionally specify the data type (tabular, image or time-series). Added to metadata.
        """
        super().__init__()

        if p_val is None:
            logger.warning('No p-value set for the drift threshold. Need to set it to detect data drift.')

        if isinstance(train_size, float) and isinstance(n_folds, int):
            logger.warning('Both `n_folds` and `train_size` specified. By default `n_folds` is used.')

        if preds_type not in ['probs', 'logits']:
            raise ValueError("'preds_type' should be 'probs' or 'logits'")

        if n_folds is not None and n_folds > 1 and not retrain_from_scratch:
            raise ValueError("If using multiple folds the model must be retrained from scratch for each fold.")

        # optionally already preprocess reference data
        self.p_val = p_val
        if preprocess_x_ref and isinstance(preprocess_fn, Callable):  # type: ignore
            self.x_ref = preprocess_fn(x_ref)
        else:
            self.x_ref = x_ref
        self.preprocess_x_ref = preprocess_x_ref
        self.update_x_ref = update_x_ref
        self.preprocess_fn = preprocess_fn
        self.n = len(x_ref)  # type: ignore

        # define whether soft preds and optionally the stratified k-fold split
        self.preds_type = preds_type
        self.binarize_preds = binarize_preds
        if isinstance(n_folds, int):
            self.train_size = None
            self.skf = StratifiedKFold(n_splits=n_folds, shuffle=True, random_state=seed)
        else:
            self.train_size, self.skf = train_size, None
        self.retrain_from_scratch = retrain_from_scratch

        # set metadata
        self.meta['detector_type'] = 'offline'
        self.meta['data_type'] = data_type
        self.meta['params'] = {'binarize_preds ': binarize_preds, 'preds_type': preds_type}

    def preprocess(self, x: Union[np.ndarray, list]) -> Tuple[Union[np.ndarray, list], Union[np.ndarray, list]]:
        """
        Data preprocessing before computing the drift scores.
        Parameters
        ----------
        x
            Batch of instances.
        Returns
        -------
        Preprocessed reference data and new instances.
        """
        if isinstance(self.preprocess_fn, Callable):  # type: ignore
            x = self.preprocess_fn(x)
            x_ref = self.x_ref if self.preprocess_x_ref else self.preprocess_fn(self.x_ref)
            return x_ref, x
        else:
            return self.x_ref, x

    def get_splits(self, x_ref: Union[np.ndarray, list], x: Union[np.ndarray, list]) \
            -> Tuple[Union[np.ndarray, list], np.ndarray, List[Tuple[np.ndarray, np.ndarray]]]:
        """
        Split reference and test data in train and test folds used by the classifier.

        Parameters
        ----------
        x_ref
            Data used as reference distribution.
        x
            Batch of instances.

        Returns
        -------
        Combined reference and test instances with labels and a list with tuples of
        train and test indices for optionally different folds.
        """
        # create dataset and labels
        y = np.concatenate([np.zeros(len(x_ref)), np.ones(len(x))], axis=0).astype(int)
        if isinstance(x_ref, np.ndarray) and isinstance(x, np.ndarray):
            x = np.concatenate([x_ref, x], axis=0)
        else:  # add 2 lists
            x = x_ref + x

        # random shuffle if stratified folds are not used
        n_tot = len(x)
        if self.skf is None:
            idx_shuffle = np.random.choice(np.arange(n_tot), size=n_tot, replace=False)
            n_tr = int(n_tot * self.train_size)
            idx_tr, idx_te = idx_shuffle[:n_tr], idx_shuffle[n_tr:]
            splits = [(idx_tr, idx_te)]
        else:  # use stratified folds
            splits = self.skf.split(np.zeros(n_tot), y)
        return x, y, splits

    def test_probs(
        self, y_oof: np.ndarray, probs_oof: np.ndarray, n_ref: int, n_cur: int
    ) -> Tuple[float, float]:
        """
        Perform a statistical test of the probabilities predicted by the model against
        what we'd expect under the no-change null.

        Parameters
        ----------
        y_oof
            Out of fold targets (0 ref, 1 cur)
        probs_oof
            Probabilities predicted by the model
        n_ref
            Size of reference window used in training model
        n_cur
            Size of current window used in trianing model

        Returns
        -------
        p-value and notion of performance of classifier relative to expectation under null
        """
        probs_oof = probs_oof[:, 1]  # [1-p, p]

        if self.binarize_preds:
            baseline_accuracy = max(n_ref, n_cur) / (n_ref + n_cur)  # exp under null
            n_oof = y_oof.shape[0]
            n_correct = (y_oof == probs_oof.round()).sum()
            p_val = binom_test(n_correct, n_oof, baseline_accuracy, alternative='greater')
            accuracy = n_correct/n_oof
            # relative error reduction, in [0,1]
            # e.g. (90% acc -> 99% acc) = 0.9, (50% acc -> 59% acc) = 0.18
            dist = 1 - (1 - accuracy)/(1-baseline_accuracy)
            dist = max(0, dist)  # below 0 = no evidence for drift
        else:
            probs_ref = probs_oof[y_oof == 0]
            probs_cur = probs_oof[y_oof == 1]
            dist, p_val = ks_2samp(probs_ref, probs_cur, alternative='greater')

        return p_val, dist

    @abstractmethod
    def score(self, x: Union[np.ndarray, list]) -> Tuple[float, float, np.ndarray, np.ndarray]:
        pass

    def predict(self, x: Union[np.ndarray, list],  return_p_val: bool = True,
                return_distance: bool = True, return_probs: bool = True, return_model: bool = True) \
            -> Dict[str, Dict[str, Union[str, int, float, Callable]]]:
        """
        Predict whether a batch of data has drifted from the reference data.

        Parameters
        ----------
        x
            Batch of instances.
        return_p_val
            Whether to return the p-value of the test.
        return_distance
            Whether to return a notion of strength of the drift.
            K-S test stat if binarize_preds=False, otherwise relative error reduction.
        return_probs
            Whether to return the instance level classifier probabilities for the reference and test data
            (0=reference data, 1=test data).
        return_model
            Whether to return the updated model trained to discriminate reference and test instances.

        Returns
        -------
        Dictionary containing 'meta' and 'data' dictionaries.
        'meta' has the model's metadata.
        'data' contains the drift prediction and optionally the p-value, performance of the classifier
        relative to its expectation under the no-change null, the out-of-fold classifier model
        prediction probabilities on the reference and test data, and the trained model.
        """
        # compute drift scores
        p_val, dist, probs_ref, probs_test = self.score(x)
        drift_pred = int(p_val < self.p_val)

        # update reference dataset
        if isinstance(self.update_x_ref, dict) and self.preprocess_fn is not None and self.preprocess_x_ref:
            x = self.preprocess_fn(x)
        self.x_ref = update_reference(self.x_ref, x, self.n, self.update_x_ref)
        # used for reservoir sampling
        self.n += len(x)  # type: ignore

        # populate drift dict
        cd = concept_drift_dict()
        cd['meta'] = self.meta
        cd['data']['is_drift'] = drift_pred
        if return_p_val:
            cd['data']['p_val'] = p_val
            cd['data']['threshold'] = self.p_val
        if return_distance:
            cd['data']['distance'] = dist
        if return_probs:
            cd['data']['probs_ref'] = probs_ref
            cd['data']['probs_test'] = probs_test
        if return_model:
            cd['data']['model'] = self.model  # type: ignore
        return cd

    @abstractmethod
    def get_config(self) -> dict:
        """
        Get the detector's configuration dictionary.

        Returns
        -------
        The detector's configuration dictionary.
        """
        raise NotImplementedError("Saving for BaseClassifier is not yet implemented.")
        cfg = {'version': __version__}

        # x_ref
        cfg.update({'x_ref': self.x_ref})

        # Preprocess field
        if isinstance(self.preprocess_fn, Callable):  # type: ignore
            cfg.update({'preprocess': {'preprocess_fn': self.preprocess_fn}})  # type: ignore[dict-item]

        # Detector field
        # TODO - Need to think more about this. self.skf (and other things?) are state.
        #  - Need to decide where to store these, and how to ref them in config.
        #  - Have option in save_detector() to either save state or just save orig kwargs so we can re-init?
        kwargs = {
                'p_val': self.p_val,
                'x_ref_preprocessed': self.preprocess_at_init,  # if preprocess_at_init, preprocessed x_ref saved
                'preprocess_at_init': self.preprocess_at_init,
                'update_x_ref': self.update_x_ref,
                'preds_type': self.preds_type,
                'binarize_preds': self.binarize_preds,
                'train_size': self.train_size,
        }
        cd_cfg = {
            'type': self.__class__.__name__,
            'kwargs': kwargs
        }
        cfg.update({'detector': cd_cfg})  # type: ignore[dict-item]

        return cfg


class BaseLearnedKernelDrift(BaseDetector):
    def __init__(
            self,
            x_ref: Union[np.ndarray, list],
            p_val: float = .05,
            preprocess_x_ref: bool = True,
            update_x_ref: Optional[Dict[str, int]] = None,
            preprocess_fn: Optional[Callable] = None,
            n_permutations: int = 100,
            train_size: Optional[float] = .75,
            retrain_from_scratch: bool = True,
            data_type: Optional[str] = None
    ) -> None:
        """
        Base class for the learned kernel-based drift detector.

        Parameters
        ----------
        x_ref
            Data used as reference distribution.
        p_val
            p-value used for the significance of the test.
        preprocess_x_ref
            Whether to already preprocess and store the reference data.
        update_x_ref
            Reference data can optionally be updated to the last n instances seen by the detector
            or via reservoir sampling with size n. For the former, the parameter equals {'last': n} while
            for reservoir sampling {'reservoir_sampling': n} is passed.
        preprocess_fn
            Function to preprocess the data before computing the data drift metrics.
        n_permutations
            The number of permutations to use in the permutation test once the MMD has been computed.
        train_size
            Optional fraction (float between 0 and 1) of the dataset used to train the kernel.
            The drift is detected on `1 - train_size`. Cannot be used in combination with `n_folds`.
        retrain_from_scratch
            Whether the kernel should be retrained from scratch for each set of test data or whether
            it should instead continue training from where it left off on the previous set.
        data_type
            Optionally specify the data type (tabular, image or time-series). Added to metadata.
        """
        super().__init__()

        if p_val is None:
            logger.warning('No p-value set for the drift threshold. Need to set it to detect data drift.')

        # optionally already preprocess reference data
        self.p_val = p_val
        if preprocess_x_ref and isinstance(preprocess_fn, Callable):  # type: ignore
            self.x_ref = preprocess_fn(x_ref)
        else:
            self.x_ref = x_ref
        self.preprocess_x_ref = preprocess_x_ref
        self.update_x_ref = update_x_ref
        self.preprocess_fn = preprocess_fn
        self.n = len(x_ref)  # type: ignore

        self.n_permutations = n_permutations
        self.train_size = train_size
        self.retrain_from_scratch = retrain_from_scratch

        # set metadata
        self.meta['detector_type'] = 'offline'
        self.meta['data_type'] = data_type

    def preprocess(self, x: Union[np.ndarray, list]) -> Tuple[Union[np.ndarray, list], Union[np.ndarray, list]]:
        """
        Data preprocessing before computing the drift scores.
        Parameters
        ----------
        x
            Batch of instances.
        Returns
        -------
        Preprocessed reference data and new instances.
        """
        if isinstance(self.preprocess_fn, Callable):  # type: ignore
            x = self.preprocess_fn(x)
            x_ref = self.x_ref if self.preprocess_x_ref else self.preprocess_fn(self.x_ref)
            return x_ref, x
        else:
            return self.x_ref, x

    def get_splits(self, x_ref: Union[np.ndarray, list], x: Union[np.ndarray, list]) \
            -> Tuple[Tuple[Union[np.ndarray, list], Union[np.ndarray, list]],
                     Tuple[Union[np.ndarray, list], Union[np.ndarray, list]]]:
        """
        Split reference and test data into two splits -- one of which to learn test locations
        and parameters and one to use for tests.
        Parameters
        ----------
        x_ref
            Data used as reference distribution.
        x
            Batch of instances.
        Returns
        -------
        Tuple containing split train data and tuple containing split test data
        """

        n_ref, n_cur = len(x_ref), len(x)
        perm_ref, perm_cur = np.random.permutation(n_ref), np.random.permutation(n_cur)
        idx_ref_tr, idx_ref_te = perm_ref[:int(n_ref*self.train_size)], perm_ref[int(n_ref*self.train_size):]
        idx_cur_tr, idx_cur_te = perm_cur[:int(n_cur*self.train_size)], perm_cur[int(n_cur*self.train_size):]

        if isinstance(x_ref, np.ndarray):
            x_ref_tr, x_ref_te = x_ref[idx_ref_tr], x_ref[idx_ref_te]
            x_cur_tr, x_cur_te = x[idx_cur_tr], x[idx_cur_te]
        elif isinstance(x, list):
            x_ref_tr, x_ref_te = [x_ref[_] for _ in idx_ref_tr], [x_ref[_] for _ in idx_ref_te]
            x_cur_tr, x_cur_te = [x[_] for _ in idx_cur_tr], [x[_] for _ in idx_cur_te]
        else:
            raise TypeError(f'x needs to be of type np.ndarray or list and not {type(x)}.')

        return (x_ref_tr, x_cur_tr), (x_ref_te, x_cur_te)

    @abstractmethod
    def score(self, x: Union[np.ndarray, list]) -> Tuple[float, float, np.ndarray]:
        pass

    def predict(self, x: Union[np.ndarray, list],  return_p_val: bool = True,
                return_distance: bool = True, return_kernel: bool = True) \
            -> Dict[Dict[str, str], Dict[str, Union[int, float, Callable]]]:
        """
        Predict whether a batch of data has drifted from the reference data.

        Parameters
        ----------
        x
            Batch of instances.
        return_p_val
            Whether to return the p-value of the permutation test.
        return_distance
            Whether to return the MMD metric between the new batch and reference data.
        return_kernel
            Whether to return the updated kernel trained to discriminate reference and test instances.

        Returns
        -------
        Dictionary containing 'meta' and 'data' dictionaries.
        'meta' has the detector's metadata.
        'data' contains the drift prediction and optionally the p-value, threshold, MMD metric and
            trained kernel.
        """
        # compute drift scores
        p_val, dist, dist_permutations = self.score(x)
        drift_pred = int(p_val < self.p_val)

        # compute distance threshold
        idx_threshold = int(self.p_val * len(dist_permutations))
        distance_threshold = np.sort(dist_permutations)[::-1][idx_threshold]

        # update reference dataset
        if isinstance(self.update_x_ref, dict) and self.preprocess_fn is not None and self.preprocess_x_ref:
            x = self.preprocess_fn(x)
        self.x_ref = update_reference(self.x_ref, x, self.n, self.update_x_ref)
        # used for reservoir sampling
        self.n += len(x)  # type: ignore

        # populate drift dict
        cd = concept_drift_dict()
        cd['meta'] = self.meta
        cd['data']['is_drift'] = drift_pred
        if return_p_val:
            cd['data']['p_val'] = p_val
            cd['data']['threshold'] = self.p_val
        if return_distance:
            cd['data']['distance'] = dist
            cd['data']['distance_threshold'] = distance_threshold
        if return_kernel:
            cd['data']['kernel'] = self.kernel  # type: ignore
        return cd


class BaseMMDDrift(BaseDetector):
    def __init__(
            self,
            x_ref: Union[np.ndarray, list],
            p_val: float = .05,
            x_ref_preprocessed: bool = False,
            preprocess_at_init: bool = True,
            update_x_ref: Optional[Dict[str, int]] = None,
            preprocess_fn: Optional[Callable] = None,
            sigma: Optional[np.ndarray] = None,
            configure_kernel_from_x_ref: bool = True,
            n_permutations: int = 100,
            input_shape: Optional[tuple] = None,
            data_type: Optional[str] = None
    ) -> None:
        """
        Maximum Mean Discrepancy (MMD) base data drift detector using a permutation test.

        Parameters
        ----------
        x_ref
            Data used as reference distribution.
        p_val
            p-value used for the significance of the permutation test.
        x_ref_preprocessed
            Whether the given reference data `x_ref` has been preprocessed yet. If `x_ref_preprocessed=True`, only
            the test data `x` will be preprocessed at prediction time. If `x_ref_preprocessed=False`, the reference
            data will also be preprocessed.
        preprocess_at_init
            Whether to preprocess the reference data when the detector is instantiated. Otherwise, the reference
            data will be preprocessed at prediction time. Only applies if `x_ref_preprocessed=False`.
        update_x_ref
            Reference data can optionally be updated to the last n instances seen by the detector
            or via reservoir sampling with size n. For the former, the parameter equals {'last': n} while
            for reservoir sampling {'reservoir_sampling': n} is passed.
        preprocess_fn
            Function to preprocess the data before computing the data drift metrics.
        sigma
            Optionally set the Gaussian RBF kernel bandwidth. Can also pass multiple bandwidth values as an array.
            The kernel evaluation is then averaged over those bandwidths.
        configure_kernel_from_x_ref
            Whether to already configure the kernel bandwidth from the reference data.
        n_permutations
            Number of permutations used in the permutation test.
        input_shape
            Shape of input data.
        data_type
            Optionally specify the data type (tabular, image or time-series). Added to metadata.
        """
        super().__init__()

        if p_val is None:
            logger.warning('No p-value set for the drift threshold. Need to set it to detect data drift.')

        self.infer_sigma = configure_kernel_from_x_ref
        if configure_kernel_from_x_ref and isinstance(sigma, np.ndarray):
            self.infer_sigma = False
            logger.warning('`sigma` is specified for the kernel and `configure_kernel_from_x_ref` '
                           'is set to True. `sigma` argument takes priority over '
                           '`configure_kernel_from_x_ref` (set to False).')

        # x_ref preprocessing logic
        self.preprocess_at_pred = not preprocess_at_init and not x_ref_preprocessed and preprocess_fn is not None
        self.preprocess_at_init = preprocess_at_init and not x_ref_preprocessed and preprocess_fn is not None
        # Check if preprocess_fn is valid
        if (self.preprocess_at_init or self.preprocess_at_pred) \
                and not isinstance(preprocess_fn, Callable):  # type: ignore
            raise ValueError("`preprocess_fn` is not a valid Callable.")

        # optionally preprocess reference data (now instead of at predict)
        if self.preprocess_at_init:
            self.x_ref = preprocess_fn(x_ref)
        else:
            self.x_ref = x_ref

        # Other attributes
        self.p_val = p_val
        self.update_x_ref = update_x_ref
        self.preprocess_fn = preprocess_fn
        self.n = len(x_ref)  # type: ignore
        self.n_permutations = n_permutations  # nb of iterations through permutation test

        # store input shape for save and load functionality
        self.input_shape = get_input_shape(input_shape, x_ref)

        # set metadata
        self.meta.update({'detector_type': 'offline', 'data_type': data_type})

    def preprocess(self, x: Union[np.ndarray, list]) -> Tuple[np.ndarray, np.ndarray]:
        """
        Data preprocessing before computing the drift scores.
        Parameters
        ----------
        x
            Batch of instances.
        Returns
        -------
        Preprocessed reference data and new instances.
        """
        if isinstance(self.preprocess_fn, Callable):  # type: ignore
            x = self.preprocess_fn(x)
            x_ref = self.preprocess_fn(self.x_ref) if self.preprocess_at_pred else self.x_ref
            return x_ref, x
        else:
            return self.x_ref, x

    @abstractmethod
    def kernel_matrix(self, x: Union['torch.Tensor', 'tf.Tensor'], y: Union['torch.Tensor', 'tf.Tensor']) \
            -> Union['torch.Tensor', 'tf.Tensor']:
        pass

    @abstractmethod
    def score(self, x: Union[np.ndarray, list]) -> Tuple[float, float, np.ndarray]:
        pass

    def predict(self, x: Union[np.ndarray, list], return_p_val: bool = True, return_distance: bool = True) \
            -> Dict[Dict[str, str], Dict[str, Union[int, float]]]:
        """
        Predict whether a batch of data has drifted from the reference data.

        Parameters
        ----------
        x
            Batch of instances.
        return_p_val
            Whether to return the p-value of the permutation test.
        return_distance
            Whether to return the MMD metric between the new batch and reference data.

        Returns
        -------
        Dictionary containing 'meta' and 'data' dictionaries.
        'meta' has the model's metadata.
        'data' contains the drift prediction and optionally the p-value, threshold and MMD metric.
        """
        # compute drift scores
        p_val, dist, dist_permutations = self.score(x)
        drift_pred = int(p_val < self.p_val)

        # compute distance threshold
        idx_threshold = int(self.p_val * len(dist_permutations))
        distance_threshold = np.sort(dist_permutations)[::-1][idx_threshold]

        # update reference dataset
        if isinstance(self.update_x_ref, dict) and self.preprocess_at_init:
            x = self.preprocess_fn(x)
        self.x_ref = update_reference(self.x_ref, x, self.n, self.update_x_ref)
        # used for reservoir sampling
        self.n += len(x)  # type: ignore

        # populate drift dict
        cd = concept_drift_dict()
        cd['meta'] = self.meta
        cd['data']['is_drift'] = drift_pred
        if return_p_val:
            cd['data']['p_val'] = p_val
            cd['data']['threshold'] = self.p_val
        if return_distance:
            cd['data']['distance'] = dist
            cd['data']['distance_threshold'] = distance_threshold
        return cd

    @abstractmethod
    def get_config(self) -> dict:
        """
        Get the detector's configuration dictionary.

        Returns
        -------
        The detector's configuration dictionary.
        """
        cfg = {'version': __version__}

        # x_ref
        cfg.update({'x_ref': self.x_ref})

        # Preprocess field
        if self.preprocess_fn is not None:
            cfg.update({'preprocess': {'preprocess_fn': self.preprocess_fn}})  # type: ignore[dict-item]

        # Detector field
        kwargs = {
                'p_val': self.p_val,
                'x_ref_preprocessed': self.preprocess_at_init,  # if preprocess_at_init, preprocessed x_ref saved
                'preprocess_at_init': self.preprocess_at_init,
                'update_x_ref': self.update_x_ref,
                'configure_kernel_from_x_ref': not self.infer_sigma,
                'n_permutations': self.n_permutations,
                'input_shape': self.input_shape,
        }
        cfg.update({'detector': {'kwargs': kwargs}})  # type: ignore[dict-item]

        return cfg


class BaseLSDDDrift(BaseDetector):
    def __init__(
            self,
            x_ref: Union[np.ndarray, list],
            p_val: float = .05,
            x_ref_preprocessed: bool = False,
            preprocess_at_init: bool = True,
            update_x_ref: Optional[Dict[str, int]] = None,
            preprocess_fn: Optional[Callable] = None,
            sigma: Optional[np.ndarray] = None,
            n_permutations: int = 100,
            n_kernel_centers: Optional[int] = None,
            lambda_rd_max: float = 0.2,
            input_shape: Optional[tuple] = None,
            data_type: Optional[str] = None
    ) -> None:
        """
        Least-squares Density Difference (LSDD) base data drift detector using a permutation test.

        Parameters
        ----------
        x_ref
            Data used as reference distribution.
        p_val
            p-value used for the significance of the permutation test.
         x_ref_preprocessed
            Whether the given reference data `x_ref` has been preprocessed yet. If `x_ref_preprocessed=True`, only
            the test data `x` will be preprocessed at prediction time. If `x_ref_preprocessed=False`, the reference
            data will also be preprocessed.
        preprocess_at_init
            Whether to preprocess the reference data when the detector is instantiated. Otherwise, the reference
            data will be preprocessed at prediction time. Only applies if `x_ref_preprocessed=False`.
        update_x_ref
            Reference data can optionally be updated to the last n instances seen by the detector
            or via reservoir sampling with size n. For the former, the parameter equals {'last': n} while
            for reservoir sampling {'reservoir_sampling': n} is passed.
        preprocess_fn
            Function to preprocess the data before computing the data drift metrics.
        sigma
            Optionally set the bandwidth of the Gaussian kernel used in estimating the LSDD. Can also pass multiple
            bandwidth values as an array. The kernel evaluation is then averaged over those bandwidths. If `sigma`
            is not specified, the 'median heuristic' is adopted whereby `sigma` is set as the median pairwise distance
            between reference samples.
        n_permutations
            Number of permutations used in the permutation test.
        n_kernel_centers
            The number of reference samples to use as centers in the Gaussian kernel model used to estimate LSDD.
            Defaults to 1/20th of the reference data.
        lambda_rd_max
            The maximum relative difference between two estimates of LSDD that the regularization parameter
            lambda is allowed to cause. Defaults to 0.2 as in the paper.
        input_shape
            Shape of input data.
        data_type
            Optionally specify the data type (tabular, image or time-series). Added to metadata.
        """
        super().__init__()

        if p_val is None:
            logger.warning('No p-value set for the drift threshold. Need to set it to detect data drift.')

        # x_ref preprocessing logic
        self.preprocess_at_pred = not preprocess_at_init and not x_ref_preprocessed and preprocess_fn is not None
        self.preprocess_at_init = preprocess_at_init and not x_ref_preprocessed and preprocess_fn is not None
        # Check if preprocess_fn is valid
        if (self.preprocess_at_init or self.preprocess_at_pred) \
                and not isinstance(preprocess_fn, Callable):  # type: ignore
            raise ValueError("`preprocess_fn` is not a valid Callable.")

        # optionally preprocess reference data (now instead of at predict)
        if self.preprocess_at_init:
            self.x_ref = preprocess_fn(x_ref)
        else:
            self.x_ref = x_ref

        # Other attributes
        self.p_val = p_val
        self.sigma = sigma
        self.update_x_ref = update_x_ref
        self.preprocess_fn = preprocess_fn
        self.n = len(x_ref)  # type: ignore
        self.n_permutations = n_permutations  # nb of iterations through permutation test
        self.n_kernel_centers = n_kernel_centers or max(self.n // 20, 1)
        self.lambda_rd_max = lambda_rd_max

        # store input shape for save and load functionality
        self.input_shape = get_input_shape(input_shape, x_ref)

        # set metadata
        self.meta.update({'detector_type': 'offline', 'data_type': data_type})

    def preprocess(self, x: Union[np.ndarray, list]) -> Tuple[np.ndarray, np.ndarray]:
        """
        Data preprocessing before computing the drift scores.
        Parameters
        ----------
        x
            Batch of instances.
        Returns
        -------
        Preprocessed reference data and new instances.
        """
        if isinstance(self.preprocess_fn, Callable):  # type: ignore
            x = self.preprocess_fn(x)
            x_ref = self.preprocess_fn(self.x_ref) if self.preprocess_at_pred else self.x_ref
            return x_ref, x
        else:
            return self.x_ref, x

    @abstractmethod
    def score(self, x: Union[np.ndarray, list]) -> Tuple[float, float, np.ndarray]:
        pass

    def predict(self, x: Union[np.ndarray, list], return_p_val: bool = True, return_distance: bool = True) \
            -> Dict[Dict[str, str], Dict[str, Union[int, float]]]:
        """
        Predict whether a batch of data has drifted from the reference data.

        Parameters
        ----------
        x
            Batch of instances.
        return_p_val
            Whether to return the p-value of the permutation test.
        return_distance
            Whether to return the LSDD metric between the new batch and reference data.

        Returns
        -------
        Dictionary containing 'meta' and 'data' dictionaries.
        'meta' has the model's metadata.
        'data' contains the drift prediction and optionally the p-value, threshold and LSDD metric.
        """
        # compute drift scores
        p_val, dist, dist_permutations = self.score(x)
        drift_pred = int(p_val < self.p_val)

        # compute distance threshold
        idx_threshold = int(self.p_val * len(dist_permutations))
        distance_threshold = np.sort(dist_permutations)[::-1][idx_threshold]

        # update reference dataset
        if isinstance(self.update_x_ref, dict):
            if self.preprocess_fn is not None and self.preprocess_at_init:
                x = self.preprocess_fn(x)
                x = self._normalize(x)  # type: ignore
            elif self.preprocess_fn is None:
                x = self._normalize(x)  # type: ignore
            else:
                pass
        self.x_ref = update_reference(self.x_ref, x, self.n, self.update_x_ref)
        # used for reservoir sampling
        self.n += len(x)  # type: ignore

        # populate drift dict
        cd = concept_drift_dict()
        cd['meta'] = self.meta
        cd['data']['is_drift'] = drift_pred
        if return_p_val:
            cd['data']['p_val'] = p_val
            cd['data']['threshold'] = self.p_val
        if return_distance:
            cd['data']['distance'] = dist
            cd['data']['distance_threshold'] = distance_threshold
        return cd

    @abstractmethod
    def get_config(self) -> dict:
        """
        Get the detector's configuration dictionary.

        Returns
        -------
        The detector's configuration dictionary.
        """
        cfg = {'version': __version__}

        # x_ref
        cfg.update({'x_ref': self.x_ref})

        # Preprocess field
        if self.preprocess_fn is not None:
            cfg.update({'preprocess': {'preprocess_fn': self.preprocess_fn}})  # type: ignore[dict-item]

        # Detector field
        kwargs = {
                'p_val': self.p_val,
                'x_ref_preprocessed': self.preprocess_at_init,  # if preprocess_at_init, preprocessed x_ref saved
                'preprocess_at_init': self.preprocess_at_init,
                'update_x_ref': self.update_x_ref,
                'sigma': self.sigma,
                'n_permutations': self.n_permutations,
                'n_kernel_centers': self.n_kernel_centers,
                'lambda_rd_max': self.lambda_rd_max,
                'input_shape': self.input_shape,
        }
        cfg.update({'detector': {'kwargs': kwargs}})  # type: ignore[dict-item]

        return cfg


class BaseUnivariateDrift(BaseDetector):
    def __init__(
            self,
            x_ref: Union[np.ndarray, list],
            p_val: float = .05,
            x_ref_preprocessed: bool = False,
            preprocess_at_init: bool = True,
            update_x_ref: Optional[Dict[str, int]] = None,
            preprocess_fn: Optional[Callable] = None,
            correction: str = 'bonferroni',
            n_features: Optional[int] = None,
            input_shape: Optional[tuple] = None,
            data_type: Optional[str] = None
    ) -> None:
        """
        Generic drift detector component which serves as a base class for methods using
        univariate tests with multivariate correction.

        Parameters
        ----------
        x_ref
            Data used as reference distribution.
        p_val
            p-value used for significance of the statistical test for each feature. If the FDR correction method
            is used, this corresponds to the acceptable q-value.
        x_ref_preprocessed
            Whether the given reference data `x_ref` has been preprocessed yet. If `x_ref_preprocessed=True`, only
            the test data `x` will be preprocessed at prediction time. If `x_ref_preprocessed=False`, the reference
            data will also be preprocessed.
        preprocess_at_init
            Whether to preprocess the reference data when the detector is instantiated. Otherwise, the reference
            data will be preprocessed at prediction time. Only applies if `x_ref_preprocessed=False`.
        update_x_ref
            Reference data can optionally be updated to the last n instances seen by the detector
            or via reservoir sampling with size n. For the former, the parameter equals {'last': n} while
            for reservoir sampling {'reservoir_sampling': n} is passed.
        preprocess_fn
            Function to preprocess the data before computing the data drift metrics.
            Typically a dimensionality reduction technique.
        correction
            Correction type for multivariate data. Either 'bonferroni' or 'fdr' (False Discovery Rate).
        n_features
            Number of features used in the statistical test. No need to pass it if no preprocessing takes place.
            In case of a preprocessing step, this can also be inferred automatically but could be more
            expensive to compute.
        input_shape
            Shape of input data. Needs to be provided for text data.
        data_type
            Optionally specify the data type (tabular, image or time-series). Added to metadata.
        """
        super().__init__()

        if p_val is None:
            logger.warning('No p-value set for the drift threshold. Need to set it to detect data drift.')

        # x_ref preprocessing logic
        self.preprocess_at_pred = not preprocess_at_init and not x_ref_preprocessed and preprocess_fn is not None
        self.preprocess_at_init = preprocess_at_init and not x_ref_preprocessed and preprocess_fn is not None
<<<<<<< HEAD
        self.x_ref_preprocessed = x_ref_preprocessed
=======
>>>>>>> cf6f5a45
        # Check if preprocess_fn is valid
        if (self.preprocess_at_init or self.preprocess_at_pred) \
                and not isinstance(preprocess_fn, Callable):  # type: ignore
            raise ValueError("`preprocess_fn` is not a valid Callable.")

        # optionally preprocess reference data (now instead of at predict)
        if self.preprocess_at_init:
            self.x_ref = preprocess_fn(x_ref)
        else:
            self.x_ref = x_ref

        # Other attributes
        self.p_val = p_val
        self.update_x_ref = update_x_ref
        self.preprocess_fn = preprocess_fn
        self.correction = correction
        self.n = len(x_ref)  # type: ignore

        # store input shape for save and load functionality
        self.input_shape = get_input_shape(input_shape, x_ref)

        # compute number of features for the univariate tests
        if isinstance(n_features, int):
            self.n_features = n_features
        elif self.preprocess_at_pred:
            # infer number of features after applying preprocessing step
            x = self.preprocess_fn(x_ref[0:1])
            self.n_features = x.reshape(x.shape[0], -1).shape[-1]
        else:
            # infer features from preprocessed reference data
            self.n_features = self.x_ref.reshape(self.x_ref.shape[0], -1).shape[-1]

        if correction not in ['bonferroni', 'fdr'] and self.n_features > 1:
            raise ValueError('Only `bonferroni` and `fdr` are acceptable for multivariate correction.')

        # set metadata
        self.meta['detector_type'] = 'offline'  # offline refers to fitting the CDF for K-S
        self.meta['data_type'] = data_type

    def preprocess(self, x: Union[np.ndarray, list]) -> Tuple[np.ndarray, np.ndarray]:
        """
        Data preprocessing before computing the drift scores.

        Parameters
        ----------
        x
            Batch of instances.

        Returns
        -------
        Preprocessed reference data and new instances.
        """
        if isinstance(self.preprocess_fn, Callable):  # type: ignore
            x = self.preprocess_fn(x)
            x_ref = self.preprocess_fn(self.x_ref) if self.preprocess_at_pred else self.x_ref
            return x_ref, x
        else:
            return self.x_ref, x

    @abstractmethod
    def feature_score(self, x_ref: np.ndarray, x: np.ndarray) -> Tuple[np.ndarray, np.ndarray]:
        pass

    def score(self, x: Union[np.ndarray, list]) -> Tuple[np.ndarray, np.ndarray]:
        """
        Compute the feature-wise drift score which is the p-value of the
        statistical test and the test statistic.

        Parameters
        ----------
        x
            Batch of instances.

        Returns
        -------
        Feature level p-values and test statistics.
        """
        x_ref, x = self.preprocess(x)
        score, dist = self.feature_score(x_ref, x)  # feature-wise univariate test
        return score, dist

    def predict(self, x: Union[np.ndarray, list], drift_type: str = 'batch',
                return_p_val: bool = True, return_distance: bool = True) \
            -> Dict[Dict[str, str], Dict[str, Union[np.ndarray, int, float]]]:
        """
        Predict whether a batch of data has drifted from the reference data.

        Parameters
        ----------
        x
            Batch of instances.
        drift_type
            Predict drift at the 'feature' or 'batch' level. For 'batch', the test statistics for
            each feature are aggregated using the Bonferroni or False Discovery Rate correction.
        return_p_val
            Whether to return feature level p-values.
        return_distance
            Whether to return the test statistic between the features of the new batch and reference data.

        Returns
        -------
        Dictionary containing 'meta' and 'data' dictionaries.
        'meta' has the model's metadata.
        'data' contains the drift prediction and optionally the feature level p-values,
         threshold after multivariate correction if needed and test statistics.
        """
        # compute drift scores
        p_vals, dist = self.score(x)

        # TODO: return both feature-level and batch-level drift predictions by default
        # values below p-value threshold are drift
        if drift_type == 'feature':
            drift_pred = (p_vals < self.p_val).astype(int)
        elif drift_type == 'batch' and self.correction == 'bonferroni':
            threshold = self.p_val / self.n_features
            drift_pred = int((p_vals < threshold).any())
        elif drift_type == 'batch' and self.correction == 'fdr':
            drift_pred, threshold = fdr(p_vals, q_val=self.p_val)
        else:
            raise ValueError('`drift_type` needs to be either `feature` or `batch`.')

        # update reference dataset
        if isinstance(self.update_x_ref, dict) and self.preprocess_at_init:
            x = self.preprocess_fn(x)
        self.x_ref = update_reference(self.x_ref, x, self.n, self.update_x_ref)
        # used for reservoir sampling
        self.n += len(x)  # type: ignore

        # populate drift dict
        cd = concept_drift_dict()
        cd['meta'] = self.meta
        cd['data']['is_drift'] = drift_pred
        if return_p_val:
            cd['data']['p_val'] = p_vals
            cd['data']['threshold'] = self.p_val if drift_type == 'feature' else threshold
        if return_distance:
            cd['data']['distance'] = dist
        return cd

    @abstractmethod
    def get_config(self) -> dict:
        """
        Get the detector's configuration dictionary.

        Returns
        -------
        The detector's configuration dictionary.
        """
        cfg = {
            'version': __version__,
            'config_spec': __config_spec__,
            'name': self.__class__.__name__
        }

        # x_ref
        cfg.update({'x_ref': self.x_ref})

        # Preprocess field
        if isinstance(self.preprocess_fn, Callable):  # type: ignore
            cfg.update({'preprocess_fn': self.preprocess_fn})

        # Detector kwargs
        kwargs = {
                'p_val': self.p_val,
                'x_ref_preprocessed': self.preprocess_at_init or self.x_ref_preprocessed,
                'preprocess_at_init': self.preprocess_at_init,
                'update_x_ref': self.update_x_ref,
                'input_shape': self.input_shape,
                'correction': self.correction,
                'n_features': self.n_features
        }
        cfg.update(kwargs)

        return cfg<|MERGE_RESOLUTION|>--- conflicted
+++ resolved
@@ -937,10 +937,7 @@
         # x_ref preprocessing logic
         self.preprocess_at_pred = not preprocess_at_init and not x_ref_preprocessed and preprocess_fn is not None
         self.preprocess_at_init = preprocess_at_init and not x_ref_preprocessed and preprocess_fn is not None
-<<<<<<< HEAD
         self.x_ref_preprocessed = x_ref_preprocessed
-=======
->>>>>>> cf6f5a45
         # Check if preprocess_fn is valid
         if (self.preprocess_at_init or self.preprocess_at_pred) \
                 and not isinstance(preprocess_fn, Callable):  # type: ignore
@@ -1105,7 +1102,7 @@
         # Detector kwargs
         kwargs = {
                 'p_val': self.p_val,
-                'x_ref_preprocessed': self.preprocess_at_init or self.x_ref_preprocessed,
+            'x_ref_preprocessed': self.preprocess_at_init or self.x_ref_preprocessed,
                 'preprocess_at_init': self.preprocess_at_init,
                 'update_x_ref': self.update_x_ref,
                 'input_shape': self.input_shape,
