--- conflicted
+++ resolved
@@ -26,12 +26,8 @@
             preprocess_x_ref: bool = True,
             update_x_ref: Optional[Dict[str, int]] = None,
             preprocess_fn: Optional[Callable] = None,
-<<<<<<< HEAD
-            soft_preds: bool = True,
-=======
             preds_type: str = 'probs',
             binarize_preds: bool = False,
->>>>>>> 25224008
             train_size: Optional[float] = .75,
             n_folds: Optional[int] = None,
             seed: int = 0,
@@ -54,15 +50,10 @@
             for reservoir sampling {'reservoir_sampling': n} is passed.
         preprocess_fn
             Function to preprocess the data before computing the data drift metrics.
-<<<<<<< HEAD
-        soft_preds
-            Whether to test for discrepency on soft (e.g. prob/log-prob) model predictions directly
-=======
         preds_type
             Whether the model outputs probabilities or logits
         binarize_preds
             Whether to test for discrepency on soft (e.g. probs/logits) model predictions directly
->>>>>>> 25224008
             with a K-S test or binarise to 0-1 prediction errors and apply a binomial test.
         train_size
             Optional fraction (float between 0 and 1) of the dataset used to train the classifier.
@@ -100,12 +91,8 @@
         self.n = x_ref.shape[0]  # type: ignore
 
         # define whether soft preds and optionally the stratified k-fold split
-<<<<<<< HEAD
-        self.soft_preds = soft_preds
-=======
         self.preds_type = preds_type
         self.binarize_preds = binarize_preds
->>>>>>> 25224008
         if isinstance(n_folds, int):
             self.train_size = None
             self.skf = StratifiedKFold(n_splits=n_folds, shuffle=True, random_state=seed)
@@ -115,11 +102,7 @@
         # set metadata
         self.meta['detector_type'] = 'offline'
         self.meta['data_type'] = data_type
-<<<<<<< HEAD
-        self.meta['params'] = {'soft_preds': soft_preds}
-=======
         self.meta['params'] = {'binarize_preds ': binarize_preds, 'preds_type': preds_type}
->>>>>>> 25224008
 
     def preprocess(self, x: np.ndarray) -> Tuple[np.ndarray, np.ndarray]:
         """
@@ -215,11 +198,7 @@
     def score(self, x: np.ndarray) -> Tuple[float, float]:
         pass
 
-<<<<<<< HEAD
-    def predict(self, x: Union[np.ndarray, list],  return_p_val: bool = True,
-=======
     def predict(self, x: np.ndarray,  return_p_val: bool = True,
->>>>>>> 25224008
                 return_distance: bool = True) -> Dict[Dict[str, str], Dict[str, Union[int, float]]]:
         """
         Predict whether a batch of data has drifted from the reference data.
@@ -232,11 +211,7 @@
             Whether to return the p-value of the test.
         return_distance
             Whether to return a notion of strength of the drift.
-<<<<<<< HEAD
-            K-S test stat if soft_preds=True, otherwise relative error reduction.
-=======
             K-S test stat if binarize_preds=False, otherwise relative error reduction.
->>>>>>> 25224008
 
         Returns
         -------
