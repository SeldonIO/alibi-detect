from tqdm import tqdm
import numpy as np
import tensorflow as tf
<<<<<<< HEAD
from typing import Callable, Optional, Union
from alibi_detect.cd.base_online import BaseMultiDriftOnline
=======
from typing import Any, Callable, Optional, Union
from alibi_detect.cd.base_online import BaseDriftOnline
>>>>>>> 593c4b04
from alibi_detect.utils.tensorflow import GaussianRBF, quantile, permed_lsdds


class LSDDDriftOnlineTF(BaseMultiDriftOnline):
    def __init__(
            self,
            x_ref: Union[np.ndarray, list],
            ert: float,
            window_size: int,
            preprocess_fn: Optional[Callable] = None,
            sigma: Optional[np.ndarray] = None,
            n_bootstraps: int = 1000,
            n_kernel_centers: Optional[int] = None,
            lambda_rd_max: float = 0.2,
            verbose: bool = True,
            input_shape: Optional[tuple] = None,
            data_type: Optional[str] = None
    ) -> None:
        """
        Online least squares density difference (LSDD) data drift detector using preconfigured thresholds.
        Motivated by Bu et al. (2017): https://ieeexplore.ieee.org/abstract/document/7890493
        Modifications are made such that a desired ERT can be accurately targeted however.

        Parameters
        ----------
        x_ref
            Data used as reference distribution.
        ert
            The expected run-time (ERT) in the absence of drift.
        window_size
            The size of the sliding test-window used to compute the test-statistic.
            Smaller windows focus on responding quickly to severe drift, larger windows focus on
            ability to detect slight drift.
        preprocess_fn
            Function to preprocess the data before computing the data drift metrics.s
        sigma
            Optionally set the bandwidth of the Gaussian kernel used in estimating the LSDD. Can also pass multiple
            bandwidth values as an array. The kernel evaluation is then averaged over those bandwidths. If `sigma`
            is not specified, the 'median heuristic' is adopted whereby `sigma` is set as the median pairwise distance
            between reference samples.
        n_bootstraps
            The number of bootstrap simulations used to configure the thresholds. The larger this is the
            more accurately the desired ERT will be targeted. Should ideally be at least an order of magnitude
            larger than the ert.
        n_kernel_centers
            The number of reference samples to use as centers in the Gaussian kernel model used to estimate LSDD.
            Defaults to 2*window_size.
        lambda_rd_max
            The maximum relative difference between two estimates of LSDD that the regularization parameter
            lambda is allowed to cause. Defaults to 0.2 as in the paper.
        verbose
            Whether or not to print progress during configuration.
        input_shape
            Shape of input data.
        data_type
            Optionally specify the data type (tabular, image or time-series). Added to metadata.
        """
        super().__init__(
            x_ref=x_ref,
            ert=ert,
            window_size=window_size,
            preprocess_fn=preprocess_fn,
            n_bootstraps=n_bootstraps,
            verbose=verbose,
            input_shape=input_shape,
            data_type=data_type
        )
        self.meta.update({'backend': 'tensorflow'})
        self.n_kernel_centers = n_kernel_centers
        self.lambda_rd_max = lambda_rd_max

        self._configure_normalization()

        # initialize kernel
        if sigma is None:
            self.kernel = GaussianRBF()
            _ = self.kernel(self.x_ref, self.x_ref, infer_sigma=True)
        else:
            sigma = tf.convert_to_tensor(sigma)
            self.kernel = GaussianRBF(sigma)

        if self.n_kernel_centers is None:
            self.n_kernel_centers = 2*window_size

        self._configure_kernel_centers()
        self._configure_thresholds()
        self._initialise()

    def _configure_normalization(self, eps: float = 1e-12):
        x_ref_means = tf.reduce_mean(self.x_ref, axis=0)
        x_ref_stds = tf.math.reduce_std(self.x_ref, axis=0)
        self._normalize = lambda x: (x - x_ref_means)/(x_ref_stds + eps)
        self.x_ref = self._normalize(self.x_ref)

    def _configure_kernel_centers(self):
        "Set aside reference samples to act as kernel centers"
        perm = tf.random.shuffle(tf.range(self.n))
        self.c_inds, self.non_c_inds = perm[:self.n_kernel_centers], perm[self.n_kernel_centers:]
        self.kernel_centers = tf.gather(self.x_ref, self.c_inds)
        if np.unique(self.kernel_centers.numpy(), axis=0).shape[0] < self.n_kernel_centers:
            perturbation = tf.random.normal(self.kernel_centers.shape, mean=0, stddev=1e-6)
            self.kernel_centers = self.kernel_centers + perturbation
        self.x_ref_eff = tf.gather(self.x_ref, self.non_c_inds)  # the effective reference set
        self.k_xc = self.kernel(self.x_ref_eff, self.kernel_centers)

    def _configure_thresholds(self):

        # Each bootstrap sample splits the reference samples into a sub-reference sample (x)
        # and an extended test window (y). The extended test window will be treated as W overlapping
        # test windows of size W (so 2W-1 test samples in total)

        w_size = self.window_size
        etw_size = 2*w_size-1  # etw = extended test window
        nkc_size = self.n - self.n_kernel_centers  # nkc = non-kernel-centers
        rw_size = nkc_size - etw_size  # rw = ref-window

        perms = [tf.random.shuffle(tf.range(nkc_size)) for _ in range(self.n_bootstraps)]
        x_inds_all = [perm[:rw_size] for perm in perms]
        y_inds_all = [perm[rw_size:] for perm in perms]

        # For stability in high dimensions we don't divide H by (pi*sigma^2)^(d/2)
        # Results in an alternative test-stat of LSDD*(pi*sigma^2)^(d/2). Same p-vals etc.
        H = GaussianRBF(np.sqrt(2.)*self.kernel.sigma)(self.kernel_centers, self.kernel_centers)

        # Compute lsdds for first test-window. We infer regularisation constant lambda here.
        y_inds_all_0 = [y_inds[:w_size] for y_inds in y_inds_all]
        lsdds_0, H_lam_inv = permed_lsdds(
            self.k_xc, x_inds_all, y_inds_all_0, H, lam_rd_max=self.lambda_rd_max,
        )

        # Can compute threshold for first window
        thresholds = [quantile(lsdds_0, 1-self.fpr)]
        # And now to iterate through the other W-1 overlapping windows
        p_bar = tqdm(range(1, w_size), "Computing thresholds") if self.verbose else range(1, w_size)
        for w in p_bar:
            y_inds_all_w = [y_inds[w:(w+w_size)] for y_inds in y_inds_all]
            lsdds_w, _ = permed_lsdds(self.k_xc, x_inds_all, y_inds_all_w, H, H_lam_inv=H_lam_inv)
            thresholds.append(quantile(lsdds_w, 1-self.fpr))
            x_inds_all = [x_inds_all[i] for i in range(len(x_inds_all)) if lsdds_w[i] < thresholds[-1]]
            y_inds_all = [y_inds_all[i] for i in range(len(y_inds_all)) if lsdds_w[i] < thresholds[-1]]

        self.thresholds = thresholds
        self.H_lam_inv = H_lam_inv

    def _configure_ref_subset(self):
        etw_size = 2*self.window_size-1  # etw = extended test window
        nkc_size = self.n - self.n_kernel_centers  # nkc = non-kernel-centers
        rw_size = nkc_size - etw_size  # rw = ref-window
        # Make split and ensure it doesn't cause an initial detection
        lsdd_init = None
        while lsdd_init is None or lsdd_init >= self.get_threshold(0):
            # Make split
            perm = tf.random.shuffle(tf.range(nkc_size))
            self.ref_inds, self.init_test_inds = perm[:rw_size], perm[-self.window_size:]
            self.c2s = tf.reduce_mean(tf.gather(self.k_xc, self.ref_inds), axis=0)  # (below Eqn 21)
            self.test_window = tf.gather(self.x_ref_eff, self.init_test_inds)
            # Compute initial lsdd to check for initial detection
            self.k_xtc = self.kernel(self.test_window, self.kernel_centers)
            h_init = self.c2s - tf.reduce_mean(self.k_xtc, axis=0)  # (Eqn 21)
            lsdd_init = h_init[None, :] @ self.H_lam_inv @ h_init[:, None]  # (Eqn 11)

<<<<<<< HEAD
    def _update_state(self, x_t: Union[np.ndarray, list]):
        self.t += 1
        x_t = super()._preprocess_xt(x_t)
        x_t = tf.convert_to_tensor(x_t)
        x_t = self._normalize(x_t)
=======
    def _update_state(self, x_t: tf.Tensor):
        self.t += 1
>>>>>>> 593c4b04
        k_xtc = self.kernel(x_t, self.kernel_centers)
        self.test_window = tf.concat([self.test_window[(1-self.window_size):], x_t], axis=0)
        self.k_xtc = tf.concat([self.k_xtc[(1-self.window_size):], k_xtc], axis=0)

<<<<<<< HEAD
    def score(self, x_t: Union[np.ndarray, list]) -> float:
=======
    def score(self, x_t: Union[np.ndarray, Any]) -> float:
>>>>>>> 593c4b04
        """
        Compute the test-statistic (LSDD) between the reference window and test window.

        Parameters
        ----------
        x_t
            A single instance to be added to the test-window.

        Returns
        -------
        LSDD estimate between reference window and test window.
        """
<<<<<<< HEAD
=======
        x_t = super()._preprocess_xt(x_t)
        x_t = tf.convert_to_tensor(x_t)
        x_t = self._normalize(x_t)
>>>>>>> 593c4b04
        self._update_state(x_t)
        h = self.c2s - tf.reduce_mean(self.k_xtc, axis=0)  # (Eqn 21)
        lsdd = h[None, :] @ self.H_lam_inv @ h[:, None]  # (Eqn 11)
        return float(lsdd)<|MERGE_RESOLUTION|>--- conflicted
+++ resolved
@@ -1,13 +1,8 @@
 from tqdm import tqdm
 import numpy as np
 import tensorflow as tf
-<<<<<<< HEAD
-from typing import Callable, Optional, Union
+from typing import Any, Callable, Optional, Union
 from alibi_detect.cd.base_online import BaseMultiDriftOnline
-=======
-from typing import Any, Callable, Optional, Union
-from alibi_detect.cd.base_online import BaseDriftOnline
->>>>>>> 593c4b04
 from alibi_detect.utils.tensorflow import GaussianRBF, quantile, permed_lsdds
 
 
@@ -169,25 +164,13 @@
             h_init = self.c2s - tf.reduce_mean(self.k_xtc, axis=0)  # (Eqn 21)
             lsdd_init = h_init[None, :] @ self.H_lam_inv @ h_init[:, None]  # (Eqn 11)
 
-<<<<<<< HEAD
-    def _update_state(self, x_t: Union[np.ndarray, list]):
-        self.t += 1
-        x_t = super()._preprocess_xt(x_t)
-        x_t = tf.convert_to_tensor(x_t)
-        x_t = self._normalize(x_t)
-=======
     def _update_state(self, x_t: tf.Tensor):
         self.t += 1
->>>>>>> 593c4b04
         k_xtc = self.kernel(x_t, self.kernel_centers)
         self.test_window = tf.concat([self.test_window[(1-self.window_size):], x_t], axis=0)
         self.k_xtc = tf.concat([self.k_xtc[(1-self.window_size):], k_xtc], axis=0)
 
-<<<<<<< HEAD
-    def score(self, x_t: Union[np.ndarray, list]) -> float:
-=======
     def score(self, x_t: Union[np.ndarray, Any]) -> float:
->>>>>>> 593c4b04
         """
         Compute the test-statistic (LSDD) between the reference window and test window.
 
@@ -200,12 +183,9 @@
         -------
         LSDD estimate between reference window and test window.
         """
-<<<<<<< HEAD
-=======
         x_t = super()._preprocess_xt(x_t)
         x_t = tf.convert_to_tensor(x_t)
         x_t = self._normalize(x_t)
->>>>>>> 593c4b04
         self._update_state(x_t)
         h = self.c2s - tf.reduce_mean(self.k_xtc, axis=0)  # (Eqn 21)
         lsdd = h[None, :] @ self.H_lam_inv @ h[:, None]  # (Eqn 11)
