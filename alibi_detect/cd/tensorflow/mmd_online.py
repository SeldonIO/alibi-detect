from tqdm import tqdm
import numpy as np
import tensorflow as tf
from typing import Callable, Optional, Union
from alibi_detect.cd.base_online import BaseDriftOnline
from alibi_detect.utils.tensorflow.kernels import GaussianRBF
from alibi_detect.utils.tensorflow import zero_diag, quantile, subset_matrix


class MMDDriftOnlineTF(BaseDriftOnline):
    def __init__(
            self,
            x_ref: Union[np.ndarray, list],
            ert: float,
            window_size: int,
            preprocess_fn: Optional[Callable] = None,
            kernel: Callable = GaussianRBF,
            sigma: Optional[np.ndarray] = None,
            n_bootstraps: int = 1000,
            verbose: bool = True,
            input_shape: Optional[tuple] = None,
            data_type: Optional[str] = None
    ) -> None:
        """
        Online maximum Mean Discrepancy (MMD) data drift detector using preconfigured thresholds.

        Parameters
        ----------
        x_ref
            Data used as reference distribution.
        ert
            The expected run-time (ERT) in the absence of drift.
        window_size
            The size of the sliding test-window used to compute the test-statistic.
            Smaller windows focus on responding quickly to severe drift, larger windows focus on
            ability to detect slight drift.
        preprocess_fn
            Function to preprocess the data before computing the data drift metrics.
        kernel
            Kernel used for the MMD computation, defaults to Gaussian RBF kernel.
        sigma
            Optionally set the GaussianRBF kernel bandwidth. Can also pass multiple bandwidth values as an array.
            The kernel evaluation is then averaged over those bandwidths. If `sigma` is not specified, the 'median
            heuristic' is adopted whereby `sigma` is set as the median pairwise distance between reference samples.
        n_bootstraps
            The number of bootstrap simulations used to configure the thresholds. The larger this is the
            more accurately the desired ERT will be targeted. Should ideally be at least an order of magnitude
            larger than the ERT.
        verbose
            Whether or not to print progress during configuration.
        input_shape
            Shape of input data.
        data_type
            Optionally specify the data type (tabular, image or time-series). Added to metadata.
        """
        super().__init__(
            x_ref=x_ref,
            ert=ert,
            window_size=window_size,
            preprocess_fn=preprocess_fn,
            n_bootstraps=n_bootstraps,
            verbose=verbose,
            input_shape=input_shape,
            data_type=data_type
        )
        self.meta.update({'backend': 'tensorflow'})
        self.window_size = window_size  # type: int

        # initialize kernel
        if isinstance(sigma, np.ndarray):
            sigma = tf.convert_to_tensor(sigma)
        self.kernel = kernel(sigma) if kernel == GaussianRBF else kernel

        # compute kernel matrix for the reference data
        self.k_xx = self.kernel(self.x_ref, self.x_ref, infer_sigma=(sigma is None))

        self._configure_thresholds()
        self._initialise()

    def _configure_ref(self):
        etw_size = 2*self.window_size-1  # etw = extended test window
        rw_size = self.n - etw_size  # rw = ref window#
        # Make split and ensure it doesn't cause an initial detection
        mmd_init = None
        while mmd_init is None or mmd_init >= self.get_threshold(0):
            # Make split
            perm = tf.random.shuffle(tf.range(self.n))
            self.ref_inds, self.init_test_inds = perm[:rw_size], perm[-self.window_size:]
            self.test_window = tf.gather(self.x_ref, self.init_test_inds)
            # Compute initial mmd to check for initial detection
            self.k_xx_sub = subset_matrix(self.k_xx, self.ref_inds, self.ref_inds)
            self.k_xx_sub_sum = tf.reduce_sum(zero_diag(self.k_xx_sub))/(rw_size*(rw_size-1))
            self.k_xy = self.kernel(tf.gather(self.x_ref, self.ref_inds), self.test_window)
            k_yy = self.kernel(self.test_window, self.test_window)
            mmd_init = (
                self.k_xx_sub_sum +
                tf.reduce_sum(zero_diag(k_yy))/(self.window_size*(self.window_size-1)) -
                2*tf.reduce_mean(self.k_xy)
            )

    def _configure_thresholds(self):

        # Each bootstrap sample splits the reference samples into a sub-reference sample (x)
        # and an extended test window (y). The extended test window will be treated as W overlapping
        # test windows of size W (so 2W-1 test samples in total)

        w_size = self.window_size
        etw_size = 2*w_size-1  # etw = extended test window
        rw_size = self.n - etw_size  # rw = ref window

        perms = [tf.random.shuffle(tf.range(self.n)) for _ in range(self.n_bootstraps)]
        x_inds_all = [perm[:-etw_size] for perm in perms]
        y_inds_all = [perm[-etw_size:] for perm in perms]

        if self.verbose:
            print("Generating permutations of kernel matrix..")
        # Need to compute mmd for each bs for each of W overlapping windows
        # Most of the computation can be done once however
        # We avoid summing the rw_size^2 submatrix for each bootstrap sample by instead computing the full
        # sum once and then subtracting the relavent parts (k_xx_sum = k_full_sum - 2*k_xy_sum - k_yy_sum).
        # We also reduce computation of k_xy_sum from O(nW) to O(W) by caching column sums

        k_full_sum = tf.reduce_sum(zero_diag(self.k_xx))
        k_xy_col_sums_all = [
            tf.reduce_sum(subset_matrix(self.k_xx, x_inds, y_inds), axis=0) for x_inds, y_inds in
            (tqdm(zip(x_inds_all, y_inds_all), total=self.n_bootstraps) if self.verbose else
                zip(x_inds_all, y_inds_all))
        ]
        k_xx_sums_all = [(
            k_full_sum -
            tf.reduce_sum(zero_diag(subset_matrix(self.k_xx, y_inds, y_inds))) -
            2*tf.reduce_sum(k_xy_col_sums)
        )/(rw_size*(rw_size-1)) for y_inds, k_xy_col_sums in zip(y_inds_all, k_xy_col_sums_all)]
        k_xy_col_sums_all = [k_xy_col_sums/(rw_size*w_size) for k_xy_col_sums in k_xy_col_sums_all]

        # Now to iterate through the W overlapping windows
        thresholds = []
        p_bar = tqdm(range(w_size), "Computing thresholds") if self.verbose else range(w_size)
        for w in p_bar:
            y_inds_all_w = [y_inds[w:w+w_size] for y_inds in y_inds_all]  # test windows of size W
            mmds = [(
                k_xx_sum +
                tf.reduce_sum(zero_diag(subset_matrix(self.k_xx, y_inds_w, y_inds_w)))/(w_size*(w_size-1)) -
                2*tf.reduce_sum(k_xy_col_sums[w:w+w_size])
            ) for k_xx_sum, y_inds_w, k_xy_col_sums in zip(k_xx_sums_all, y_inds_all_w, k_xy_col_sums_all)
            ]
            mmds = tf.concat(mmds, axis=0)  # an mmd for each bootstrap sample

            # Now we discard all bootstrap samples for which mmd is in top (1/ert)% and record the thresholds
            thresholds.append(quantile(mmds, 1-self.fpr))
            y_inds_all = [y_inds_all[i] for i in range(len(y_inds_all)) if mmds[i] < thresholds[-1]]
            k_xx_sums_all = [
                k_xx_sums_all[i] for i in range(len(k_xx_sums_all)) if mmds[i] < thresholds[-1]
            ]
            k_xy_col_sums_all = [
                k_xy_col_sums_all[i] for i in range(len(k_xy_col_sums_all)) if mmds[i] < thresholds[-1]
            ]

        self.thresholds = thresholds

<<<<<<< HEAD
    def score(self, x_t: np.ndarray) -> Union[float, None]:  # TODO - does this actually ever return None?
=======
    def _update_state(self, x_t: Union[np.ndarray, list]):
        self.t += 1
        x_t = super()._preprocess_xt(x_t)
        kernel_col = self.kernel(self.x_ref[self.ref_inds], x_t)
        self.test_window = tf.concat([self.test_window[(1-self.window_size):], x_t], axis=0)
        self.k_xy = tf.concat([self.k_xy[:, (1-self.window_size):], kernel_col], axis=1)

    def score(self, x_t: Union[np.ndarray, list]) -> float:
>>>>>>> e11ec8ef
        """
        Compute the test-statistic (squared MMD) between the reference window and test window.

        Parameters
        ----------
        x_t
            A single instance to be added to the test-window.

        Returns
        -------
        Squared MMD estimate between reference window and test window.
        """
        self._update_state(x_t)
        k_yy = self.kernel(self.test_window, self.test_window)
        mmd = (
            self.k_xx_sub_sum +
            tf.reduce_sum(zero_diag(k_yy))/(self.window_size*(self.window_size-1)) -
            2*tf.reduce_mean(self.k_xy)
        )
        return mmd.numpy()<|MERGE_RESOLUTION|>--- conflicted
+++ resolved
@@ -158,9 +158,6 @@
 
         self.thresholds = thresholds
 
-<<<<<<< HEAD
-    def score(self, x_t: np.ndarray) -> Union[float, None]:  # TODO - does this actually ever return None?
-=======
     def _update_state(self, x_t: Union[np.ndarray, list]):
         self.t += 1
         x_t = super()._preprocess_xt(x_t)
@@ -169,7 +166,6 @@
         self.k_xy = tf.concat([self.k_xy[:, (1-self.window_size):], kernel_col], axis=1)
 
     def score(self, x_t: Union[np.ndarray, list]) -> float:
->>>>>>> e11ec8ef
         """
         Compute the test-statistic (squared MMD) between the reference window and test window.
 
