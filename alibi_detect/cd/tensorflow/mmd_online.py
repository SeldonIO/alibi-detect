from tqdm import tqdm
import numpy as np
import tensorflow as tf
<<<<<<< HEAD
from typing import Callable, Optional, Union
from alibi_detect.cd.base_online import BaseMultiDriftOnline
=======
from typing import Any, Callable, Optional, Union
from alibi_detect.cd.base_online import BaseDriftOnline
>>>>>>> 593c4b04
from alibi_detect.utils.tensorflow.kernels import GaussianRBF
from alibi_detect.utils.tensorflow import zero_diag, quantile, subset_matrix


class MMDDriftOnlineTF(BaseMultiDriftOnline):
    def __init__(
            self,
            x_ref: Union[np.ndarray, list],
            ert: float,
            window_size: int,
            preprocess_fn: Optional[Callable] = None,
            kernel: Callable = GaussianRBF,
            sigma: Optional[np.ndarray] = None,
            n_bootstraps: int = 1000,
            verbose: bool = True,
            input_shape: Optional[tuple] = None,
            data_type: Optional[str] = None
    ) -> None:
        """
        Online maximum Mean Discrepancy (MMD) data drift detector using preconfigured thresholds.

        Parameters
        ----------
        x_ref
            Data used as reference distribution.
        ert
            The expected run-time (ERT) in the absence of drift.
        window_size
            The size of the sliding test-window used to compute the test-statistic.
            Smaller windows focus on responding quickly to severe drift, larger windows focus on
            ability to detect slight drift.
        preprocess_fn
            Function to preprocess the data before computing the data drift metrics.
        kernel
            Kernel used for the MMD computation, defaults to Gaussian RBF kernel.
        sigma
            Optionally set the GaussianRBF kernel bandwidth. Can also pass multiple bandwidth values as an array.
            The kernel evaluation is then averaged over those bandwidths. If `sigma` is not specified, the 'median
            heuristic' is adopted whereby `sigma` is set as the median pairwise distance between reference samples.
        n_bootstraps
            The number of bootstrap simulations used to configure the thresholds. The larger this is the
            more accurately the desired ERT will be targeted. Should ideally be at least an order of magnitude
            larger than the ERT.
        verbose
            Whether or not to print progress during configuration.
        input_shape
            Shape of input data.
        data_type
            Optionally specify the data type (tabular, image or time-series). Added to metadata.
        """
        super().__init__(
            x_ref=x_ref,
            ert=ert,
            window_size=window_size,
            preprocess_fn=preprocess_fn,
            n_bootstraps=n_bootstraps,
            verbose=verbose,
            input_shape=input_shape,
            data_type=data_type
        )
        self.meta.update({'backend': 'tensorflow'})

        # initialize kernel
        if isinstance(sigma, np.ndarray):
            sigma = tf.convert_to_tensor(sigma)
        self.kernel = kernel(sigma) if kernel == GaussianRBF else kernel

        # compute kernel matrix for the reference data
        self.k_xx = self.kernel(self.x_ref, self.x_ref, infer_sigma=(sigma is None))

        self._configure_thresholds()
        self._initialise()

    def _configure_ref_subset(self):
        etw_size = 2*self.window_size-1  # etw = extended test window
        rw_size = self.n - etw_size  # rw = ref window#
        # Make split and ensure it doesn't cause an initial detection
        mmd_init = None
        while mmd_init is None or mmd_init >= self.get_threshold(0):
            # Make split
            perm = tf.random.shuffle(tf.range(self.n))
            self.ref_inds, self.init_test_inds = perm[:rw_size], perm[-self.window_size:]
            self.test_window = tf.gather(self.x_ref, self.init_test_inds)
            # Compute initial mmd to check for initial detection
            self.k_xx_sub = subset_matrix(self.k_xx, self.ref_inds, self.ref_inds)
            self.k_xx_sub_sum = tf.reduce_sum(zero_diag(self.k_xx_sub))/(rw_size*(rw_size-1))
            self.k_xy = self.kernel(tf.gather(self.x_ref, self.ref_inds), self.test_window)
            k_yy = self.kernel(self.test_window, self.test_window)
            mmd_init = (
                self.k_xx_sub_sum +
                tf.reduce_sum(zero_diag(k_yy))/(self.window_size*(self.window_size-1)) -
                2*tf.reduce_mean(self.k_xy)
            )

    def _configure_thresholds(self):

        # Each bootstrap sample splits the reference samples into a sub-reference sample (x)
        # and an extended test window (y). The extended test window will be treated as W overlapping
        # test windows of size W (so 2W-1 test samples in total)

        w_size = self.window_size
        etw_size = 2*w_size-1  # etw = extended test window
        rw_size = self.n - etw_size  # rw = ref window

        perms = [tf.random.shuffle(tf.range(self.n)) for _ in range(self.n_bootstraps)]
        x_inds_all = [perm[:-etw_size] for perm in perms]
        y_inds_all = [perm[-etw_size:] for perm in perms]

        if self.verbose:
            print("Generating permutations of kernel matrix..")
        # Need to compute mmd for each bs for each of W overlapping windows
        # Most of the computation can be done once however
        # We avoid summing the rw_size^2 submatrix for each bootstrap sample by instead computing the full
        # sum once and then subtracting the relavent parts (k_xx_sum = k_full_sum - 2*k_xy_sum - k_yy_sum).
        # We also reduce computation of k_xy_sum from O(nW) to O(W) by caching column sums

        k_full_sum = tf.reduce_sum(zero_diag(self.k_xx))
        k_xy_col_sums_all = [
            tf.reduce_sum(subset_matrix(self.k_xx, x_inds, y_inds), axis=0) for x_inds, y_inds in
            (tqdm(zip(x_inds_all, y_inds_all), total=self.n_bootstraps) if self.verbose else
                zip(x_inds_all, y_inds_all))
        ]
        k_xx_sums_all = [(
            k_full_sum -
            tf.reduce_sum(zero_diag(subset_matrix(self.k_xx, y_inds, y_inds))) -
            2*tf.reduce_sum(k_xy_col_sums)
        )/(rw_size*(rw_size-1)) for y_inds, k_xy_col_sums in zip(y_inds_all, k_xy_col_sums_all)]
        k_xy_col_sums_all = [k_xy_col_sums/(rw_size*w_size) for k_xy_col_sums in k_xy_col_sums_all]

        # Now to iterate through the W overlapping windows
        thresholds = []
        p_bar = tqdm(range(w_size), "Computing thresholds") if self.verbose else range(w_size)
        for w in p_bar:
            y_inds_all_w = [y_inds[w:w+w_size] for y_inds in y_inds_all]  # test windows of size W
            mmds = [(
                k_xx_sum +
                tf.reduce_sum(zero_diag(subset_matrix(self.k_xx, y_inds_w, y_inds_w)))/(w_size*(w_size-1)) -
                2*tf.reduce_sum(k_xy_col_sums[w:w+w_size])
            ) for k_xx_sum, y_inds_w, k_xy_col_sums in zip(k_xx_sums_all, y_inds_all_w, k_xy_col_sums_all)
            ]
            mmds = tf.concat(mmds, axis=0)  # an mmd for each bootstrap sample

            # Now we discard all bootstrap samples for which mmd is in top (1/ert)% and record the thresholds
            thresholds.append(quantile(mmds, 1-self.fpr))
            y_inds_all = [y_inds_all[i] for i in range(len(y_inds_all)) if mmds[i] < thresholds[-1]]
            k_xx_sums_all = [
                k_xx_sums_all[i] for i in range(len(k_xx_sums_all)) if mmds[i] < thresholds[-1]
            ]
            k_xy_col_sums_all = [
                k_xy_col_sums_all[i] for i in range(len(k_xy_col_sums_all)) if mmds[i] < thresholds[-1]
            ]

        self.thresholds = thresholds

<<<<<<< HEAD
    def _update_state(self, x_t: Union[np.ndarray, list]):
        self.t += 1
        x_t = super()._preprocess_xt(x_t)
=======
    def _update_state(self, x_t: np.ndarray):
        self.t += 1
>>>>>>> 593c4b04
        kernel_col = self.kernel(self.x_ref[self.ref_inds], x_t)
        self.test_window = tf.concat([self.test_window[(1-self.window_size):], x_t], axis=0)
        self.k_xy = tf.concat([self.k_xy[:, (1-self.window_size):], kernel_col], axis=1)

<<<<<<< HEAD
    def score(self, x_t: Union[np.ndarray, list]) -> float:
=======
    def score(self, x_t: Union[np.ndarray, Any]) -> float:
>>>>>>> 593c4b04
        """
        Compute the test-statistic (squared MMD) between the reference window and test window.

        Parameters
        ----------
        x_t
            A single instance to be added to the test-window.

        Returns
        -------
        Squared MMD estimate between reference window and test window.
        """
<<<<<<< HEAD
=======
        x_t = super()._preprocess_xt(x_t)
>>>>>>> 593c4b04
        self._update_state(x_t)
        k_yy = self.kernel(self.test_window, self.test_window)
        mmd = (
            self.k_xx_sub_sum +
            tf.reduce_sum(zero_diag(k_yy))/(self.window_size*(self.window_size-1)) -
            2*tf.reduce_mean(self.k_xy)
        )
        return mmd.numpy()<|MERGE_RESOLUTION|>--- conflicted
+++ resolved
@@ -1,13 +1,8 @@
 from tqdm import tqdm
 import numpy as np
 import tensorflow as tf
-<<<<<<< HEAD
-from typing import Callable, Optional, Union
+from typing import Any, Callable, Optional, Union
 from alibi_detect.cd.base_online import BaseMultiDriftOnline
-=======
-from typing import Any, Callable, Optional, Union
-from alibi_detect.cd.base_online import BaseDriftOnline
->>>>>>> 593c4b04
 from alibi_detect.utils.tensorflow.kernels import GaussianRBF
 from alibi_detect.utils.tensorflow import zero_diag, quantile, subset_matrix
 
@@ -162,23 +157,13 @@
 
         self.thresholds = thresholds
 
-<<<<<<< HEAD
-    def _update_state(self, x_t: Union[np.ndarray, list]):
-        self.t += 1
-        x_t = super()._preprocess_xt(x_t)
-=======
     def _update_state(self, x_t: np.ndarray):
         self.t += 1
->>>>>>> 593c4b04
         kernel_col = self.kernel(self.x_ref[self.ref_inds], x_t)
         self.test_window = tf.concat([self.test_window[(1-self.window_size):], x_t], axis=0)
         self.k_xy = tf.concat([self.k_xy[:, (1-self.window_size):], kernel_col], axis=1)
 
-<<<<<<< HEAD
-    def score(self, x_t: Union[np.ndarray, list]) -> float:
-=======
     def score(self, x_t: Union[np.ndarray, Any]) -> float:
->>>>>>> 593c4b04
         """
         Compute the test-statistic (squared MMD) between the reference window and test window.
 
@@ -191,10 +176,7 @@
         -------
         Squared MMD estimate between reference window and test window.
         """
-<<<<<<< HEAD
-=======
         x_t = super()._preprocess_xt(x_t)
->>>>>>> 593c4b04
         self._update_state(x_t)
         k_yy = self.kernel(self.test_window, self.test_window)
         mmd = (
