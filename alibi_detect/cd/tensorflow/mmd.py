import logging
import numpy as np
import scipy.stats as stats
import tensorflow as tf
from typing import Callable, Dict, Optional, Tuple, Union
from alibi_detect.cd.base import BaseMMDDrift
from alibi_detect.utils.tensorflow.distance import mmd2_from_kernel_matrix, linear_mmd2
from alibi_detect.utils.tensorflow.kernels import GaussianRBF

logger = logging.getLogger(__name__)


class MMDDriftTF(BaseMMDDrift):
    def __init__(
            self,
            x_ref: Union[np.ndarray, list],
            p_val: float = .05,
            preprocess_x_ref: bool = True,
            update_x_ref: Optional[Dict[str, int]] = None,
            preprocess_fn: Optional[Callable] = None,
            kernel: Callable = GaussianRBF,
            sigma: Optional[np.ndarray] = None,
            configure_kernel_from_x_ref: bool = True,
            n_permutations: int = 100,
            input_shape: Optional[tuple] = None,
            data_type: Optional[str] = None
    ) -> None:
        """
        Maximum Mean Discrepancy (MMD) data drift detector using a permutation test.

        Parameters
        ----------
        x_ref
            Data used as reference distribution.
        p_val
            p-value used for the significance of the permutation test.
        preprocess_x_ref
            Whether to already preprocess and store the reference data.
        update_x_ref
            Reference data can optionally be updated to the last n instances seen by the detector
            or via reservoir sampling with size n. For the former, the parameter equals {'last': n} while
            for reservoir sampling {'reservoir_sampling': n} is passed.
        preprocess_fn
            Function to preprocess the data before computing the data drift metrics.
        kernel
            Kernel used for the MMD computation, defaults to Gaussian RBF kernel.
        sigma
            Optionally set the GaussianRBF kernel bandwidth. Can also pass multiple bandwidth values as an array.
            The kernel evaluation is then averaged over those bandwidths.
        configure_kernel_from_x_ref
            Whether to already configure the kernel bandwidth from the reference data.
        n_permutations
            Number of permutations used in the permutation test.
        input_shape
            Shape of input data.
        data_type
            Optionally specify the data type (tabular, image or time-series). Added to metadata.
        """
        super().__init__(
            x_ref=x_ref,
            p_val=p_val,
            preprocess_x_ref=preprocess_x_ref,
            update_x_ref=update_x_ref,
            preprocess_fn=preprocess_fn,
            sigma=sigma,
            configure_kernel_from_x_ref=configure_kernel_from_x_ref,
            n_permutations=n_permutations,
            input_shape=input_shape,
            data_type=data_type
        )
        self.meta.update({'backend': 'tensorflow'})

        # initialize kernel
        if isinstance(sigma, np.ndarray):
            sigma = tf.convert_to_tensor(sigma)
        self.kernel = kernel(sigma) if kernel == GaussianRBF else kernel

        # compute kernel matrix for the reference data
        if self.infer_sigma or isinstance(sigma, tf.Tensor):
            self.k_xx = self.kernel(self.x_ref, self.x_ref, infer_sigma=self.infer_sigma)
            self.infer_sigma = False
        else:
            self.k_xx, self.infer_sigma = None, True

    def kernel_matrix(self, x: Union[np.ndarray, tf.Tensor], y: Union[np.ndarray, tf.Tensor]) -> tf.Tensor:
        """ Compute and return full kernel matrix between arrays x and y. """
        k_xy = self.kernel(x, y, self.infer_sigma)
        k_xx = self.k_xx if self.k_xx is not None and self.update_x_ref is None else self.kernel(x, x)
        k_yy = self.kernel(y, y)
        kernel_mat = tf.concat([tf.concat([k_xx, k_xy], 1), tf.concat([tf.transpose(k_xy, (1, 0)), k_yy], 1)], 0)
        return kernel_mat

    def score(self, x: Union[np.ndarray, list]) -> Tuple[float, float, float]:
        """
        Compute the p-value resulting from a permutation test using the maximum mean discrepancy
        as a distance measure between the reference data and the data to be tested.

        Parameters
        ----------
        x
            Batch of instances.

        Returns
        -------
        p-value obtained from the permutation test, the MMD^2 between the reference and test set,
        and the MMD^2 threshold above which drift is flagged.
        """
        x_ref, x = self.preprocess(x)
        # compute kernel matrix, MMD^2 and apply permutation test using the kernel matrix
        n = x.shape[0]
        kernel_mat = self.kernel_matrix(x_ref, x)
        kernel_mat = kernel_mat - tf.linalg.diag(tf.linalg.diag_part(kernel_mat))  # zero diagonal
        mmd2 = mmd2_from_kernel_matrix(kernel_mat, n, permute=False, zero_diag=False).numpy()
        mmd2_permuted = np.array(
            [mmd2_from_kernel_matrix(kernel_mat, n, permute=True, zero_diag=False).numpy()
             for _ in range(self.n_permutations)])
        p_val = (mmd2 <= mmd2_permuted).mean()
<<<<<<< HEAD
        return p_val, mmd2, mmd2_permuted


class LinearTimeMMDDriftTF(BaseMMDDrift):
    def __init__(
            self,
            x_ref: Union[np.ndarray, list],
            p_val: float = .05,
            preprocess_x_ref: bool = True,
            update_x_ref: Optional[Dict[str, int]] = None,
            preprocess_fn: Optional[Callable] = None,
            kernel: Callable = GaussianRBF,
            sigma: Optional[np.ndarray] = None,
            configure_kernel_from_x_ref: bool = True,
            input_shape: Optional[tuple] = None,
            data_type: Optional[str] = None
    ) -> None:
        """
        Maximum Mean Discrepancy (MMD) data drift detector using a linear-time estimator.

        Parameters
        ----------
        x_ref
            Data used as reference distribution.
        p_val
            p-value used for the significance of the permutation test.
        preprocess_x_ref
            Whether to already preprocess and store the reference data.
        update_x_ref
            Reference data can optionally be updated to the last n instances seen by the detector
            or via reservoir sampling with size n. For the former, the parameter equals {'last': n} while
            for reservoir sampling {'reservoir_sampling': n} is passed.
        preprocess_fn
            Function to preprocess the data before computing the data drift metrics.
        kernel
            Kernel used for the MMD computation, defaults to Gaussian RBF kernel.
        sigma
            Optionally set the GaussianRBF kernel bandwidth. Can also pass multiple bandwidth values as an array.
            The kernel evaluation is then averaged over those bandwidths.
        configure_kernel_from_x_ref
            Whether to already configure the kernel bandwidth from the reference data.
        input_shape
            Shape of input data.
        data_type
            Optionally specify the data type (tabular, image or time-series). Added to metadata.
        """
        super().__init__(
            x_ref=x_ref,
            p_val=p_val,
            preprocess_x_ref=preprocess_x_ref,
            update_x_ref=update_x_ref,
            preprocess_fn=preprocess_fn,
            sigma=sigma,
            configure_kernel_from_x_ref=configure_kernel_from_x_ref,
            input_shape=input_shape,
            data_type=data_type
        )
        self.meta.update({'backend': 'tensorflow'})

        # initialize kernel
        if isinstance(sigma, np.ndarray):
            sigma = tf.convert_to_tensor(sigma)
        self.kernel = kernel(sigma) if kernel == GaussianRBF else kernel

        # compute kernel matrix for the reference data
        if self.infer_sigma or isinstance(sigma, tf.Tensor):
            n = self.x_ref.shape[0]
            n_hat = int(np.floor(n / 2) * 2)
            x = self.x_ref[:n_hat, :]
            self.k_xx = self.kernel(x=x[0::2, :], y=x[1::2, :],
                                    pairwise=False, infer_sigma=self.infer_sigma)
            self.infer_sigma = False
        else:
            self.k_xx, self.infer_sigma = None, True

    def kernel_matrix(self, x: Union[np.ndarray, tf.Tensor], y: Union[np.ndarray, tf.Tensor]) -> tf.Tensor:
        """ Compute and return full kernel matrix between arrays x and y. """
        k_xy = self.kernel(x, y, self.infer_sigma)
        k_xx = self.k_xx if self.k_xx is not None and self.update_x_ref is None else self.kernel(x, x)
        k_yy = self.kernel(y, y)
        kernel_mat = tf.concat([tf.concat([k_xx, k_xy], 1), tf.concat([tf.transpose(k_xy, (1, 0)), k_yy], 1)], 0)
        return kernel_mat

    def score(self, x: Union[np.ndarray, list]) -> Tuple[float, float, np.ndarray]:
        """
        Compute the p-value using the maximum mean discrepancy as a distance measure between the
        reference data and the data to be tested. The sample size is specified as the maximal even
        number in the smaller dataset between x and x_ref.

        Parameters
        ----------
        x
            Batch of instances.

        Returns
        -------
        p-value obtained from the null hypothesis, the MMD^2 between the reference and test set
        and the MMD^2 threshold for the given significance level.
        """
        x_ref, x = self.preprocess(x)
        # compute kernel matrix, MMD^2 and apply permutation test using the kernel matrix
        n = x.shape[0]
        m = x_ref.shape[0]
        if n != m:
            raise ValueError('x and x_ref must have the same size.')
        n_hat = int(np.floor(n / 2) * 2)
        x_ref = x_ref[:n_hat, :]
        x = x[:n_hat, :]
        if self.k_xx is not None and self.update_x_ref is None:
            k_xx = self.k_xx
        else:
            k_xx = self.kernel(x=x_ref[0::2, :], y=x_ref[1::2, :], pairwise=False)
        mmd2, var_mmd2 = linear_mmd2(k_xx, x_ref, x, self.kernel)
        mmd2 = mmd2.numpy()
        var_mmd2 = np.clip(var_mmd2.numpy(), 1e-8, 1e8)
        std_mmd2 = np.sqrt(var_mmd2)
        t = mmd2 / (std_mmd2 / np.sqrt(n_hat / 2.))
        p_val = 1 - stats.t.cdf(t, df=(n_hat / 2.) - 1)
        distance_threshold = stats.t.ppf(1 - self.p_val, df=(n_hat / 2.) - 1)
        return p_val, t, distance_threshold
=======
        # compute distance threshold
        idx_threshold = int(self.p_val * len(mmd2_permuted))
        distance_threshold = np.sort(mmd2_permuted)[::-1][idx_threshold]
        return p_val, mmd2, distance_threshold
>>>>>>> ed5b40b0
<|MERGE_RESOLUTION|>--- conflicted
+++ resolved
@@ -115,8 +115,10 @@
             [mmd2_from_kernel_matrix(kernel_mat, n, permute=True, zero_diag=False).numpy()
              for _ in range(self.n_permutations)])
         p_val = (mmd2 <= mmd2_permuted).mean()
-<<<<<<< HEAD
-        return p_val, mmd2, mmd2_permuted
+        # compute distance threshold
+        idx_threshold = int(self.p_val * len(mmd2_permuted))
+        distance_threshold = np.sort(mmd2_permuted)[::-1][idx_threshold]
+        return p_val, mmd2, distance_threshold
 
 
 class LinearTimeMMDDriftTF(BaseMMDDrift):
@@ -199,7 +201,7 @@
         kernel_mat = tf.concat([tf.concat([k_xx, k_xy], 1), tf.concat([tf.transpose(k_xy, (1, 0)), k_yy], 1)], 0)
         return kernel_mat
 
-    def score(self, x: Union[np.ndarray, list]) -> Tuple[float, float, np.ndarray]:
+    def score(self, x: Union[np.ndarray, list]) -> Tuple[float, float, float]:
         """
         Compute the p-value using the maximum mean discrepancy as a distance measure between the
         reference data and the data to be tested. The sample size is specified as the maximal even
@@ -235,10 +237,4 @@
         t = mmd2 / (std_mmd2 / np.sqrt(n_hat / 2.))
         p_val = 1 - stats.t.cdf(t, df=(n_hat / 2.) - 1)
         distance_threshold = stats.t.ppf(1 - self.p_val, df=(n_hat / 2.) - 1)
-        return p_val, t, distance_threshold
-=======
-        # compute distance threshold
-        idx_threshold = int(self.p_val * len(mmd2_permuted))
-        distance_threshold = np.sort(mmd2_permuted)[::-1][idx_threshold]
-        return p_val, mmd2, distance_threshold
->>>>>>> ed5b40b0
+        return p_val, t, distance_threshold