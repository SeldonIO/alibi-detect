from functools import partial
import numpy as np
import tensorflow as tf
from tensorflow.keras.losses import BinaryCrossentropy
from scipy.special import softmax
from typing import Callable, Dict, Optional, Tuple
from alibi_detect.cd.base import BaseClassifierDrift
from alibi_detect.models.tensorflow.trainer import trainer
from alibi_detect.utils.tensorflow.data import TFDataset
from alibi_detect.utils.tensorflow.misc import clone_model
from alibi_detect.utils.tensorflow.prediction import predict_batch


class ClassifierDriftTF(BaseClassifierDrift):
    def __init__(
            self,
            x_ref: np.ndarray,
            model: tf.keras.Model,
            p_val: float = .05,
            preprocess_x_ref: bool = True,
            update_x_ref: Optional[Dict[str, int]] = None,
            preprocess_fn: Optional[Callable] = None,
            preds_type: str = 'preds',
            binarize_preds: bool = False,
            train_size: Optional[float] = .75,
            n_folds: Optional[int] = None,
            retrain_from_scratch: bool = True,
            seed: int = 0,
            optimizer: tf.keras.optimizers = tf.keras.optimizers.Adam,
            learning_rate: float = 1e-3,
            batch_size: int = 32,
            preprocess_batch_fn: Optional[Callable] = None,
            epochs: int = 3,
            verbose: int = 0,
            train_kwargs: Optional[dict] = None,
            dataset: Callable = TFDataset,
            data_type: Optional[str] = None
    ) -> None:
        """
        Classifier-based drift detector. The classifier is trained on a fraction of the combined
        reference and test data and drift is detected on the remaining data. To use all the data
        to detect drift, a stratified cross-validation scheme can be chosen.

        Parameters
        ----------
        x_ref
            Data used as reference distribution.
        model
            TensorFlow classification model used for drift detection.
        p_val
            p-value used for the significance of the test.
        preprocess_x_ref
            Whether to already preprocess and store the reference data.
        update_x_ref
            Reference data can optionally be updated to the last n instances seen by the detector
            or via reservoir sampling with size n. For the former, the parameter equals {'last': n} while
            for reservoir sampling {'reservoir_sampling': n} is passed.
        preprocess_fn
            Function to preprocess the data before computing the data drift metrics.
        preds_type
            Whether the model outputs 'probs' or 'logits'
        binarize_preds
            Whether to test for discrepency on soft (e.g. prob/log-prob) model predictions directly
            with a K-S test or binarise to 0-1 prediction errors and apply a binomial test.
        train_size
            Optional fraction (float between 0 and 1) of the dataset used to train the classifier.
            The drift is detected on `1 - train_size`. Cannot be used in combination with `n_folds`.
        n_folds
            Optional number of stratified folds used for training. The model preds are then calculated
            on all the out-of-fold predictions. This allows to leverage all the reference and test data
            for drift detection at the expense of longer computation. If both `train_size` and `n_folds`
            are specified, `n_folds` is prioritized.
        retrain_from_scratch
            Whether the classifier should be retrained from scratch for each set of test data or whether
            it should instead continue training from where it left off on the previous set.
        seed
            Optional random seed for fold selection.
        optimizer
            Optimizer used during training of the classifier.
        learning_rate
            Learning rate used by optimizer.
        batch_size
            Batch size used during training of the classifier.
        epochs
            Number of training epochs for the classifier for each (optional) fold.
        verbose
            Verbosity level during the training of the classifier.
            0 is silent, 1 a progress bar and 2 prints the statistics after each epoch.
        train_kwargs
            Optional additional kwargs when fitting the classifier.
        dataset
            Dataset object used during training.
        data_type
            Optionally specify the data type (tabular, image or time-series). Added to metadata.
        """
        super().__init__(
            x_ref=x_ref,
            p_val=p_val,
            preprocess_x_ref=preprocess_x_ref,
            update_x_ref=update_x_ref,
            preprocess_fn=preprocess_fn,
            preds_type=preds_type,
            binarize_preds=binarize_preds,
            train_size=train_size,
            n_folds=n_folds,
            retrain_from_scratch=retrain_from_scratch,
            seed=seed,
            data_type=data_type
        )
        self.meta.update({'backend': 'tensorflow'})

        # define and compile classifier model
<<<<<<< HEAD
        self.original_model = model
        self.model = tf.keras.models.clone_model(model)
        self.compile_kwargs = {
            'optimizer': optimizer(learning_rate=learning_rate),
            'loss': BinaryCrossentropy(from_logits=(self.preds_type == 'logits'))
        }
        if isinstance(compile_kwargs, dict):
            self.compile_kwargs.update(compile_kwargs)
        self.train_kwargs = {'batch_size': batch_size, 'epochs': epochs, 'verbose': verbose}
=======
        self.model = model
        self.loss_fn = BinaryCrossentropy(from_logits=(self.preds_type == 'logits'))
        self.dataset = partial(dataset, batch_size=batch_size, shuffle=True)
        self.predict_fn = partial(predict_batch, preprocess_fn=preprocess_batch_fn, batch_size=batch_size)
        self.train_kwargs = {'optimizer': optimizer(learning_rate=learning_rate), 'epochs': epochs,
                             'preprocess_fn': preprocess_batch_fn, 'verbose': verbose}
>>>>>>> cf743b26
        if isinstance(train_kwargs, dict):
            self.train_kwargs.update(train_kwargs)

    def score(self, x: np.ndarray) -> Tuple[float, float, np.ndarray, np.ndarray]:
        """
        Compute the out-of-fold drift metric such as the accuracy from a classifier
        trained to distinguish the reference data from the data to be tested.

        Parameters
        ----------
        x
            Batch of instances.

        Returns
        -------
        p-value, a notion of distance between the trained classifier's out-of-fold performance
        and that which we'd expect under the null assumption of no drift,
        and the out-of-fold classifier model prediction probabilities on the reference and test data
        """
        x_ref, x = self.preprocess(x)
        n_ref, n_cur = len(x_ref), len(x)
        x, y, splits = self.get_splits(x_ref, x)

        # iterate over folds: train a new model for each fold and make out-of-fold (oof) predictions
        preds_oof_list, idx_oof_list = [], []
        for idx_tr, idx_te in splits:
<<<<<<< HEAD
            x_tr, y_tr, x_te = x[idx_tr], np.eye(2)[y[idx_tr]], x[idx_te]
            self.model = tf.keras.models.clone_model(self.original_model) if self.retrain_from_scratch \
                else self.model
            self.model.compile(**self.compile_kwargs)
            self.model.fit(x=x_tr, y=y_tr, **self.train_kwargs)
            preds = self.model.predict(x_te, batch_size=self.train_kwargs['batch_size'])
=======
            y_tr = np.eye(2)[y[idx_tr]]
            if isinstance(x, np.ndarray):
                x_tr, x_te = x[idx_tr], x[idx_te]
            elif isinstance(x, list):
                x_tr, x_te = [x[_] for _ in idx_tr], [x[_] for _ in idx_te]
            else:
                raise TypeError(f'x needs to be of type np.ndarray or list and not {type(x)}.')
            ds_tr = self.dataset(x_tr, y_tr)
            model = clone_model(self.model)
            train_args = [model, self.loss_fn, None]
            self.train_kwargs.update({'dataset': ds_tr})
            trainer(*train_args, **self.train_kwargs)  # type: ignore
            preds = self.predict_fn(x_te, model)
>>>>>>> cf743b26
            preds_oof_list.append(preds)
            idx_oof_list.append(idx_te)
        preds_oof = np.concatenate(preds_oof_list, axis=0)
        probs_oof = softmax(preds_oof, axis=-1) if self.preds_type == 'logits' else preds_oof
        idx_oof = np.concatenate(idx_oof_list, axis=0)
        y_oof = y[idx_oof]
        p_val, dist = self.test_probs(y_oof, probs_oof, n_ref, n_cur)
        probs_sort = probs_oof[np.argsort(idx_oof)]
        return p_val, dist, probs_sort[:n_ref, 1], probs_sort[n_ref:, 1]<|MERGE_RESOLUTION|>--- conflicted
+++ resolved
@@ -110,24 +110,13 @@
         self.meta.update({'backend': 'tensorflow'})
 
         # define and compile classifier model
-<<<<<<< HEAD
         self.original_model = model
         self.model = tf.keras.models.clone_model(model)
-        self.compile_kwargs = {
-            'optimizer': optimizer(learning_rate=learning_rate),
-            'loss': BinaryCrossentropy(from_logits=(self.preds_type == 'logits'))
-        }
-        if isinstance(compile_kwargs, dict):
-            self.compile_kwargs.update(compile_kwargs)
-        self.train_kwargs = {'batch_size': batch_size, 'epochs': epochs, 'verbose': verbose}
-=======
-        self.model = model
         self.loss_fn = BinaryCrossentropy(from_logits=(self.preds_type == 'logits'))
         self.dataset = partial(dataset, batch_size=batch_size, shuffle=True)
         self.predict_fn = partial(predict_batch, preprocess_fn=preprocess_batch_fn, batch_size=batch_size)
         self.train_kwargs = {'optimizer': optimizer(learning_rate=learning_rate), 'epochs': epochs,
                              'preprocess_fn': preprocess_batch_fn, 'verbose': verbose}
->>>>>>> cf743b26
         if isinstance(train_kwargs, dict):
             self.train_kwargs.update(train_kwargs)
 
@@ -154,14 +143,6 @@
         # iterate over folds: train a new model for each fold and make out-of-fold (oof) predictions
         preds_oof_list, idx_oof_list = [], []
         for idx_tr, idx_te in splits:
-<<<<<<< HEAD
-            x_tr, y_tr, x_te = x[idx_tr], np.eye(2)[y[idx_tr]], x[idx_te]
-            self.model = tf.keras.models.clone_model(self.original_model) if self.retrain_from_scratch \
-                else self.model
-            self.model.compile(**self.compile_kwargs)
-            self.model.fit(x=x_tr, y=y_tr, **self.train_kwargs)
-            preds = self.model.predict(x_te, batch_size=self.train_kwargs['batch_size'])
-=======
             y_tr = np.eye(2)[y[idx_tr]]
             if isinstance(x, np.ndarray):
                 x_tr, x_te = x[idx_tr], x[idx_te]
@@ -170,12 +151,12 @@
             else:
                 raise TypeError(f'x needs to be of type np.ndarray or list and not {type(x)}.')
             ds_tr = self.dataset(x_tr, y_tr)
-            model = clone_model(self.model)
-            train_args = [model, self.loss_fn, None]
+            self.model = tf.keras.models.clone_model(self.original_model) if self.retrain_from_scratch \
+                else self.model
+            train_args = [self.model, self.loss_fn, None]
             self.train_kwargs.update({'dataset': ds_tr})
             trainer(*train_args, **self.train_kwargs)  # type: ignore
-            preds = self.predict_fn(x_te, model)
->>>>>>> cf743b26
+            preds = self.predict_fn(x_te, self.model)
             preds_oof_list.append(preds)
             idx_oof_list.append(idx_te)
         preds_oof = np.concatenate(preds_oof_list, axis=0)
