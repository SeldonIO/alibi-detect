import numpy as np
from typing import Any, Callable, Dict, Optional, Union
from alibi_detect.utils.frameworks import has_pytorch, has_tensorflow

if has_pytorch:
    from alibi_detect.cd.pytorch.mmd_online import MMDDriftOnlineTorch

if has_tensorflow:
    from alibi_detect.cd.tensorflow.mmd_online import MMDDriftOnlineTF


class MMDDriftOnline:
    def __init__(
            self,
            x_ref: Union[np.ndarray, list],
            ert: float,
            window_size: int,
            backend: str = 'tensorflow',
            preprocess_fn: Optional[Callable] = None,
            kernel: Callable = None,
            sigma: Optional[np.ndarray] = None,
            n_bootstraps: int = 1000,
            device: Optional[str] = None,
            verbose: bool = True,
            input_shape: Optional[tuple] = None,
            data_type: Optional[str] = None
    ) -> None:
        """
        Online maximum Mean Discrepancy (MMD) data drift detector using preconfigured thresholds.

        Parameters
        ----------
        x_ref
            Data used as reference distribution.
        ert
            The expected run-time (ERT) in the absence of drift.
        window_size
            The size of the sliding test-window used to compute the test-statistic.
            Smaller windows focus on responding quickly to severe drift, larger windows focus on
            ability to detect slight drift.
        backend
            Backend used for the MMD implementation and configuration.
        preprocess_fn
            Function to preprocess the data before computing the data drift metrics.
        kernel
            Kernel used for the MMD computation, defaults to Gaussian RBF kernel.
        sigma
            Optionally set the GaussianRBF kernel bandwidth. Can also pass multiple bandwidth values as an array.
            The kernel evaluation is then averaged over those bandwidths. If `sigma` is not specified, the 'median
            heuristic' is adopted whereby `sigma` is set as the median pairwise distance between reference samples.
        n_bootstraps
            The number of bootstrap simulations used to configure the thresholds. The larger this is the
            more accurately the desired ERT will be targeted. Should ideally be at least an order of magnitude
            larger than the ERT.
        device
            Device type used. The default None tries to use the GPU and falls back on CPU if needed.
            Can be specified by passing either 'cuda', 'gpu' or 'cpu'. Only relevant for 'pytorch' backend.
        verbose
            Whether or not to print progress during configuration.
        input_shape
            Shape of input data.
        data_type
            Optionally specify the data type (tabular, image or time-series). Added to metadata.
        """
        super().__init__()

        backend = backend.lower()
        if backend == 'tensorflow' and not has_tensorflow or backend == 'pytorch' and not has_pytorch:
            raise ImportError(f'{backend} not installed. Cannot initialize and run the '
                              f'MMDDrift detector with {backend} backend.')
        elif backend not in ['tensorflow', 'pytorch']:
            raise NotImplementedError(f'{backend} not implemented. Use tensorflow or pytorch instead.')

        kwargs = locals()
        args = [kwargs['x_ref'], kwargs['ert'], kwargs['window_size']]
        pop_kwargs = ['self', 'x_ref', 'ert', 'window_size', 'backend', '__class__']
        [kwargs.pop(k, None) for k in pop_kwargs]

        if kernel is None:
            if backend == 'tensorflow':
                from alibi_detect.utils.tensorflow.kernels import GaussianRBF
            else:
                from alibi_detect.utils.pytorch.kernels import GaussianRBF  # type: ignore
            kwargs.update({'kernel': GaussianRBF})

        if backend == 'tensorflow' and has_tensorflow:
            kwargs.pop('device', None)
            self._detector = MMDDriftOnlineTF(*args, **kwargs)  # type: ignore
        else:
            self._detector = MMDDriftOnlineTorch(*args, **kwargs)  # type: ignore
        self.meta = self._detector.meta

    @property
    def t(self):
        return self._detector.t

    @property
    def test_stats(self):
        return self._detector.test_stats

    @property
    def thresholds(self):
        return [self._detector.thresholds[min(s, self._detector.window_size-1)] for s in range(self.t)]

    def reset(self):
        """Resets the detector but does not reconfigure thresholds."""
        self._detector.reset()

    def predict(self, x_t: Union[np.ndarray, Any], return_test_stat: bool = True) \
            -> Dict[Dict[str, str], Dict[str, Union[int, float]]]:
        """
        Predict whether the most recent window of data has drifted from the reference data.

        Parameters
        ----------
        x_t
            A single instance to be added to the test-window.
        return_test_stat
            Whether to return the test statistic (squared MMD) and threshold.

        Returns
        -------
        Dictionary containing 'meta' and 'data' dictionaries.
        'meta' has the model's metadata.
        'data' contains the drift prediction and optionally the test-statistic and threshold.
        """
        return self._detector.predict(x_t, return_test_stat)

<<<<<<< HEAD
    def score(self, x_t: Union[np.ndarray, list]) -> float:
=======
    def score(self, x_t: Union[np.ndarray, Any]) -> float:
>>>>>>> 593c4b04
        """
        Compute the test-statistic (squared MMD) between the reference window and test window.

        Parameters
        ----------
        x_t
            A single instance to be added to the test-window.

        Returns
        -------
        Squared MMD estimate between reference window and test window.
        """
        return self._detector.score(x_t)<|MERGE_RESOLUTION|>--- conflicted
+++ resolved
@@ -126,11 +126,7 @@
         """
         return self._detector.predict(x_t, return_test_stat)
 
-<<<<<<< HEAD
-    def score(self, x_t: Union[np.ndarray, list]) -> float:
-=======
     def score(self, x_t: Union[np.ndarray, Any]) -> float:
->>>>>>> 593c4b04
         """
         Compute the test-statistic (squared MMD) between the reference window and test window.
 
