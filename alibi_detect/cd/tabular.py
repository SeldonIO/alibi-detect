--- conflicted
+++ resolved
@@ -77,14 +77,9 @@
         if isinstance(categories_per_feature, dict):
             # infer number of possible categories for each categorical feature from reference data
             if None in list(categories_per_feature.values()):
-<<<<<<< HEAD
                 x_flat = self.x_ref.reshape(self.x_ref.shape[0], -1)
                 categories_per_feature = {f: x_flat[:, f].max().astype(int) + 1
                                           for f in categories_per_feature.keys()}
-=======
-                X_flat = self.X_ref.reshape(self.X_ref.shape[0], -1)
-                categories_per_feature = {f: X_flat[:, f].max().astype(int) + 1 for f in categories_per_feature.keys()}
->>>>>>> b199a720
             self.categories_per_feature = categories_per_feature
 
             if update_x_ref is None and preprocess_x_ref:
@@ -122,13 +117,8 @@
         dist = np.zeros_like(p_val)
         for f in range(self.n_features):
             if f in list(self.categories_per_feature.keys()):
-<<<<<<< HEAD
-                n_ref, n_obs = x_ref_count[f].sum(), x_count[f].sum()
-                dist[f], p_val[f] = chisquare(x_count[f], f_exp=x_ref_count[f] * n_obs / n_ref)
-=======
-                contingency_table = np.vstack((X_ref_count[f], X_count[f]))
+                contingency_table = np.vstack((x_ref_count[f], x_count[f]))
                 dist[f], p_val[f], _, _ = chi2_contingency(contingency_table)
->>>>>>> b199a720
             else:
                 dist[f], p_val[f] = ks_2samp(x_ref[:, f], x[:, f], alternative=self.alternative, mode='asymp')
         return p_val, dist
