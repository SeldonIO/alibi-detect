--- conflicted
+++ resolved
@@ -80,22 +80,11 @@
         self.x_ref_categories, self.cat_vars = {}, []  # no categorical features assumed present
         if isinstance(categories_per_feature, dict):
             vals = list(categories_per_feature.values())
-<<<<<<< HEAD
-=======
             int_types = (int, np.int16, np.int32, np.int64)
->>>>>>> 25224008
             if all(v is None for v in vals):  # categories_per_feature = Dict[int, NoneType]
                 x_flat = self.x_ref.reshape(self.x_ref.shape[0], -1)
                 categories_per_feature = {f: list(np.unique(x_flat[:, f]))  # type: ignore
                                           for f in categories_per_feature.keys()}
-<<<<<<< HEAD
-            elif all(isinstance(v, (int, np.int16, np.int32, np.int64)) for v in vals):
-                # categories_per_feature = Dict[int, int]
-                categories_per_feature = {f: list(np.arange(v))  # type: ignore
-                                          for f, v in categories_per_feature.items()}
-            elif not all(isinstance(v, list) for v in vals):
-                raise NotImplementedError  # categories_per_feature not Dict[int, list]
-=======
             elif all(isinstance(v, int_types) for v in vals):
                 # categories_per_feature = Dict[int, int]
                 categories_per_feature = {f: list(np.arange(v))  # type: ignore
@@ -104,7 +93,6 @@
                     all(isinstance(v, int_types) for val in vals for v in val):  # type: ignore
                 raise ValueError('categories_per_feature needs to be None or one of '
                                  'Dict[int, NoneType], Dict[int, int], Dict[int, List[int]]')
->>>>>>> 25224008
             self.x_ref_categories = categories_per_feature
             self.cat_vars = list(self.x_ref_categories.keys())
 
