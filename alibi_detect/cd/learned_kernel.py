import numpy as np
from typing import Callable, Dict, Optional, Union
from alibi_detect.utils.frameworks import has_pytorch, has_tensorflow, has_keops, BackendValidator, Framework
from alibi_detect.utils.warnings import deprecated_alias
from alibi_detect.base import DriftConfigMixin

if has_pytorch:
    from torch.utils.data import DataLoader
    from alibi_detect.cd.pytorch.learned_kernel import LearnedKernelDriftTorch
    from alibi_detect.utils.pytorch.data import TorchDataset

if has_tensorflow:
    from alibi_detect.cd.tensorflow.learned_kernel import LearnedKernelDriftTF
    from alibi_detect.utils.tensorflow.data import TFDataset

if has_keops:
    from alibi_detect.cd.keops.learned_kernel import LearnedKernelDriftKeops


class LearnedKernelDrift(DriftConfigMixin):
    @deprecated_alias(preprocess_x_ref='preprocess_at_init')
    def __init__(
            self,
            x_ref: Union[np.ndarray, list],
            kernel: Callable,
            backend: str = 'tensorflow',
            p_val: float = .05,
            x_ref_preprocessed: bool = False,
            preprocess_at_init: bool = True,
            update_x_ref: Optional[Dict[str, int]] = None,
            preprocess_fn: Optional[Callable] = None,
            n_permutations: int = 100,
            batch_size_permutations: int = 1000000,
            var_reg: float = 1e-5,
            reg_loss_fn: Callable = (lambda kernel: 0),
            train_size: Optional[float] = .75,
            retrain_from_scratch: bool = True,
            optimizer: Optional[Callable] = None,
            learning_rate: float = 1e-3,
            batch_size: int = 32,
            batch_size_predict: int = 32,
            preprocess_batch_fn: Optional[Callable] = None,
            epochs: int = 3,
            num_workers: int = 0,
            verbose: int = 0,
            train_kwargs: Optional[dict] = None,
            device: Optional[str] = None,
            dataset: Optional[Callable] = None,
            dataloader: Optional[Callable] = None,
            input_shape: Optional[tuple] = None,
            data_type: Optional[str] = None
    ) -> None:
        """
        Maximum Mean Discrepancy (MMD) data drift detector where the kernel is trained to maximise an
        estimate of the test power. The kernel is trained on a split of the reference and test instances
        and then the MMD is evaluated on held out instances and a permutation test is performed.

        For details see Liu et al (2020): Learning Deep Kernels for Non-Parametric Two-Sample Tests
        (https://arxiv.org/abs/2002.09116)

        Parameters
        ----------
        x_ref
            Data used as reference distribution.
        kernel
            Trainable PyTorch or TensorFlow module that returns a similarity between two instances.
        backend
            Backend used by the kernel and training loop.
        p_val
            p-value used for the significance of the test.
        x_ref_preprocessed
            Whether the given reference data `x_ref` has been preprocessed yet. If `x_ref_preprocessed=True`, only
            the test data `x` will be preprocessed at prediction time. If `x_ref_preprocessed=False`, the reference
            data will also be preprocessed.
        preprocess_at_init
            Whether to preprocess the reference data when the detector is instantiated. Otherwise, the reference
            data will be preprocessed at prediction time. Only applies if `x_ref_preprocessed=False`.
        update_x_ref
            Reference data can optionally be updated to the last n instances seen by the detector
            or via reservoir sampling with size n. For the former, the parameter equals {'last': n} while
            for reservoir sampling {'reservoir_sampling': n} is passed.
        preprocess_fn
            Function to preprocess the data before applying the kernel.
        n_permutations
            The number of permutations to use in the permutation test once the MMD has been computed.
        batch_size_permutations
            KeOps computes the n_permutations of the MMD^2 statistics in chunks of batch_size_permutations.
            Only relevant for 'keops' backend.
        var_reg
            Constant added to the estimated variance of the MMD for stability.
        reg_loss_fn
            The regularisation term reg_loss_fn(kernel) is added to the loss function being optimized.
        train_size
            Optional fraction (float between 0 and 1) of the dataset used to train the kernel.
            The drift is detected on `1 - train_size`.
        retrain_from_scratch
            Whether the kernel should be retrained from scratch for each set of test data or whether
            it should instead continue training from where it left off on the previous set.
        optimizer
            Optimizer used during training of the kernel.
        learning_rate
            Learning rate used by optimizer.
        batch_size
            Batch size used during training of the kernel.
        batch_size_predict
            Batch size used for the trained drift detector predictions.
        preprocess_batch_fn
            Optional batch preprocessing function. For example to convert a list of objects to a batch which can be
            processed by the kernel.
        epochs
            Number of training epochs for the kernel. Corresponds to the smaller of the reference and test sets.
        num_workers
            Number of workers for the dataloader. The default (`num_workers=0`) means multi-process data loading
            is disabled. Setting `num_workers>0` may be unreliable on Windows.
        verbose
            Verbosity level during the training of the kernel. 0 is silent, 1 a progress bar.
        train_kwargs
            Optional additional kwargs when training the kernel.
        device
            Device type used. The default None tries to use the GPU and falls back on CPU if needed.
            Can be specified by passing either 'cuda', 'gpu' or 'cpu'. Relevant for 'pytorch' and 'keops' backends.
        dataset
            Dataset object used during training.
        dataloader
            Dataloader object used during training. Relevant for 'pytorch' and 'keops' backends.
        input_shape
            Shape of input data.
        data_type
            Optionally specify the data type (tabular, image or time-series). Added to metadata.
        """
        super().__init__()

        # Set config
        self._set_config(locals())

        backend = backend.lower()
        BackendValidator(
            backend_options={Framework.TENSORFLOW: [Framework.TENSORFLOW],
                             Framework.PYTORCH: [Framework.PYTORCH],
                             Framework.KEOPS: [Framework.KEOPS]},
            construct_name=self.__class__.__name__
        ).verify_backend(backend)

        kwargs = locals()
        args = [kwargs['x_ref'], kwargs['kernel']]
        pop_kwargs = ['self', 'x_ref', 'kernel', 'backend', '__class__']
        if kwargs['optimizer'] is None:
            pop_kwargs += ['optimizer']
        [kwargs.pop(k, None) for k in pop_kwargs]

        if backend == Framework.TENSORFLOW:
<<<<<<< HEAD
            pop_kwargs = ['device', 'dataloader', 'batch_size_permutations']
=======
            pop_kwargs = ['device', 'dataloader', 'batch_size_permutations', 'batch_size_predict', 'num_workers']
>>>>>>> acc200b4
            [kwargs.pop(k, None) for k in pop_kwargs]
            if dataset is None:
                kwargs.update({'dataset': TFDataset})
            detector = LearnedKernelDriftTF
        else:
            if dataset is None:
                kwargs.update({'dataset': TorchDataset})
            if dataloader is None:
                kwargs.update({'dataloader': DataLoader})
            if backend == Framework.PYTORCH:
                pop_kwargs = ['batch_size_permutations']
                [kwargs.pop(k, None) for k in pop_kwargs]
                detector = LearnedKernelDriftTorch
            else:
                detector = LearnedKernelDriftKeops

        self._detector = detector(*args, **kwargs)  # type: ignore
        self.meta = self._detector.meta

    def predict(self, x: Union[np.ndarray, list],  return_p_val: bool = True,
                return_distance: bool = True, return_kernel: bool = True) \
            -> Dict[Dict[str, str], Dict[str, Union[int, float, Callable]]]:
        """
        Predict whether a batch of data has drifted from the reference data.

        Parameters
        ----------
        x
            Batch of instances.
        return_p_val
            Whether to return the p-value of the permutation test.
        return_distance
            Whether to return the MMD metric between the new batch and reference data.
        return_kernel
            Whether to return the updated kernel trained to discriminate reference and test instances.

        Returns
        -------
        Dictionary containing 'meta' and 'data' dictionaries.
        'meta' has the detector's metadata.
        'data' contains the drift prediction and optionally the p-value, threshold, MMD metric and
            trained kernel.
        """
        return self._detector.predict(x, return_p_val, return_distance, return_kernel)<|MERGE_RESOLUTION|>--- conflicted
+++ resolved
@@ -149,11 +149,7 @@
         [kwargs.pop(k, None) for k in pop_kwargs]
 
         if backend == Framework.TENSORFLOW:
-<<<<<<< HEAD
-            pop_kwargs = ['device', 'dataloader', 'batch_size_permutations']
-=======
-            pop_kwargs = ['device', 'dataloader', 'batch_size_permutations', 'batch_size_predict', 'num_workers']
->>>>>>> acc200b4
+            pop_kwargs = ['device', 'dataloader', 'batch_size_permutations', 'num_workers']
             [kwargs.pop(k, None) for k in pop_kwargs]
             if dataset is None:
                 kwargs.update({'dataset': TFDataset})
