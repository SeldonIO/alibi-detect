from itertools import product
import numpy as np
import pytest
import torch
import torch.nn as nn
from alibi_detect.cd.pytorch.classifier import ClassifierDriftTorch

n = 100


class MyModel(nn.Module):
    def __init__(self, n_features: int, softmax: bool = False):
        super().__init__()
        self.dense1 = nn.Linear(n_features, 20)
        self.dense2 = nn.Linear(20, 2)
        self.softmax = softmax

    def forward(self, x: torch.Tensor) -> torch.Tensor:
        x = nn.ReLU()(self.dense1(x))
        x = self.dense2(x)
        if self.softmax:
            x = nn.Softmax()(x)
        return x


p_val = [.05]
n_features = [4]
<<<<<<< HEAD
soft_preds = [True, False]
n_folds = [None, 2]
train_size = [.5]
update_x_ref = [None, {'last': 1000}, {'reservoir_sampling': 1000}]
tests_clfdrift = list(product(p_val, n_features, soft_preds, n_folds,
=======
preds_type = ['probs', 'logits']
binarize_preds = [True, False]
n_folds = [None, 2]
train_size = [.5]
update_x_ref = [None, {'last': 1000}, {'reservoir_sampling': 1000}]
tests_clfdrift = list(product(p_val, n_features, preds_type, binarize_preds, n_folds,
>>>>>>> 25224008
                              train_size, update_x_ref))
n_tests = len(tests_clfdrift)


@pytest.fixture
def clfdrift_params(request):
    return tests_clfdrift[request.param]


@pytest.mark.parametrize('clfdrift_params', list(range(n_tests)), indirect=True)
def test_clfdrift(clfdrift_params):
<<<<<<< HEAD
    p_val, n_features, soft_preds, n_folds, train_size, update_x_ref = clfdrift_params
=======
    p_val, n_features, preds_type, binarize_preds, n_folds, train_size, update_x_ref = clfdrift_params
>>>>>>> 25224008

    np.random.seed(0)
    torch.manual_seed(0)

    model = MyModel(n_features, softmax=(preds_type == 'probs'))
    x_ref = np.random.randn(*(n, n_features)).astype(np.float32)
    x_test0 = x_ref.copy()
    x_test1 = np.ones_like(x_ref)

    cd = ClassifierDriftTorch(
        x_ref=x_ref,
        model=model,
        p_val=p_val,
        update_x_ref=update_x_ref,
        train_size=train_size,
        n_folds=n_folds,
<<<<<<< HEAD
        soft_preds=soft_preds,
=======
        preds_type=preds_type,
        binarize_preds=binarize_preds,
>>>>>>> 25224008
        batch_size=1
    )

    preds_0 = cd.predict(x_test0)
    assert cd.n == x_test0.shape[0] + x_ref.shape[0]
    assert preds_0['data']['is_drift'] == 0
    assert preds_0['data']['distance'] >= 0

    preds_1 = cd.predict(x_test1)
    assert cd.n == x_test1.shape[0] + x_test0.shape[0] + x_ref.shape[0]
    assert preds_1['data']['is_drift'] == 1
    assert preds_1['data']['distance'] >= 0

    assert preds_0['data']['distance'] < preds_1['data']['distance']
<<<<<<< HEAD
    assert cd.meta['params']['soft_preds'] == soft_preds
=======
    assert cd.meta['params']['preds_type'] == preds_type
    assert cd.meta['params']['binarize_preds '] == binarize_preds
>>>>>>> 25224008
<|MERGE_RESOLUTION|>--- conflicted
+++ resolved
@@ -25,20 +25,12 @@
 
 p_val = [.05]
 n_features = [4]
-<<<<<<< HEAD
-soft_preds = [True, False]
-n_folds = [None, 2]
-train_size = [.5]
-update_x_ref = [None, {'last': 1000}, {'reservoir_sampling': 1000}]
-tests_clfdrift = list(product(p_val, n_features, soft_preds, n_folds,
-=======
 preds_type = ['probs', 'logits']
 binarize_preds = [True, False]
 n_folds = [None, 2]
 train_size = [.5]
 update_x_ref = [None, {'last': 1000}, {'reservoir_sampling': 1000}]
 tests_clfdrift = list(product(p_val, n_features, preds_type, binarize_preds, n_folds,
->>>>>>> 25224008
                               train_size, update_x_ref))
 n_tests = len(tests_clfdrift)
 
@@ -50,11 +42,7 @@
 
 @pytest.mark.parametrize('clfdrift_params', list(range(n_tests)), indirect=True)
 def test_clfdrift(clfdrift_params):
-<<<<<<< HEAD
-    p_val, n_features, soft_preds, n_folds, train_size, update_x_ref = clfdrift_params
-=======
     p_val, n_features, preds_type, binarize_preds, n_folds, train_size, update_x_ref = clfdrift_params
->>>>>>> 25224008
 
     np.random.seed(0)
     torch.manual_seed(0)
@@ -71,12 +59,8 @@
         update_x_ref=update_x_ref,
         train_size=train_size,
         n_folds=n_folds,
-<<<<<<< HEAD
-        soft_preds=soft_preds,
-=======
         preds_type=preds_type,
         binarize_preds=binarize_preds,
->>>>>>> 25224008
         batch_size=1
     )
 
@@ -91,9 +75,5 @@
     assert preds_1['data']['distance'] >= 0
 
     assert preds_0['data']['distance'] < preds_1['data']['distance']
-<<<<<<< HEAD
-    assert cd.meta['params']['soft_preds'] == soft_preds
-=======
     assert cd.meta['params']['preds_type'] == preds_type
-    assert cd.meta['params']['binarize_preds '] == binarize_preds
->>>>>>> 25224008
+    assert cd.meta['params']['binarize_preds '] == binarize_preds