--- conflicted
+++ resolved
@@ -7,18 +7,13 @@
 from alibi_detect.utils.pytorch import get_device
 from alibi_detect.utils.pytorch import GaussianRBF, permed_lsdds, quantile
 from alibi_detect.utils.frameworks import Framework
-from alibi_detect.base import DriftConfigMixin
-
-
-<<<<<<< HEAD
+
+
 class LSDDDriftOnlineTorch(BaseMultiDriftOnline):
     # State attributes (init in _configure_ref_subset, called in _initialise)
     test_window: torch.Tensor
     k_xtc: torch.Tensor
 
-=======
-class LSDDDriftOnlineTorch(BaseMultiDriftOnline, DriftConfigMixin):
->>>>>>> 9a344aec
     def __init__(
             self,
             x_ref: Union[np.ndarray, list],
