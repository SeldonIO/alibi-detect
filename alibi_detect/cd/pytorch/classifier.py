--- conflicted
+++ resolved
@@ -4,11 +4,7 @@
 import torch
 import torch.nn as nn
 from torch.utils.data import TensorDataset, DataLoader
-<<<<<<< HEAD
-from scipy.stats import binom_test, ks_2samp
-=======
 from scipy.special import softmax
->>>>>>> 25224008
 from typing import Callable, Dict, Optional, Union, Tuple
 from alibi_detect.cd.base import BaseClassifierDrift
 from alibi_detect.models.pytorch.trainer import trainer
@@ -26,12 +22,8 @@
             preprocess_x_ref: bool = True,
             update_x_ref: Optional[Dict[str, int]] = None,
             preprocess_fn: Optional[Callable] = None,
-<<<<<<< HEAD
-            soft_preds: bool = True,
-=======
             preds_type: str = 'probs',
             binarize_preds: bool = False,
->>>>>>> 25224008
             train_size: Optional[float] = .75,
             n_folds: Optional[int] = None,
             seed: int = 0,
@@ -65,15 +57,10 @@
             for reservoir sampling {'reservoir_sampling': n} is passed.
         preprocess_fn
             Function to preprocess the data before computing the data drift metrics.
-<<<<<<< HEAD
-        soft_preds
-            Whether to test for discrepency on soft (e.g. prob/log-prob) model predictions directly
-=======
         preds_type
             Whether the model outputs 'probs' or 'logits'
         binarize_preds
             Whether to test for discrepency on soft (e.g. probs/logits) model predictions directly
->>>>>>> 25224008
             with a K-S test or binarise to 0-1 prediction errors and apply a binomial test.
         train_size
             Optional fraction (float between 0 and 1) of the dataset used to train the classifier.
@@ -109,12 +96,8 @@
             preprocess_x_ref=preprocess_x_ref,
             update_x_ref=update_x_ref,
             preprocess_fn=preprocess_fn,
-<<<<<<< HEAD
-            soft_preds=soft_preds,
-=======
             preds_type=preds_type,
             binarize_preds=binarize_preds,
->>>>>>> 25224008
             train_size=train_size,
             n_folds=n_folds,
             seed=seed,
@@ -171,31 +154,10 @@
             preds = predict_batch(x_te, model.eval(), device=self.device, batch_size=self.dl_kwargs['batch_size'])
             preds_oof_list.append(preds)
             idx_oof_list.append(idx_te)
-<<<<<<< HEAD
-        preds_oof = np.concatenate(preds_oof_list, axis=0).argmax(axis=1)
-        idx_oof = np.concatenate(idx_oof_list, axis=0)
-
-        if self.soft_preds:
-            log_losses_ref = preds_oof[y[idx_oof] == 0]
-            log_losses_cur = preds_oof[y[idx_oof] == 1]
-            dist, p_val = ks_2samp(log_losses_ref, log_losses_cur, alternative='greater')
-        else:
-            baseline_accuracy = max(x_ref.shape[0], x.shape[0]) / (x_ref.shape[0] + x.shape[0])  # exp under null
-            n_oof = idx_oof.shape[0]
-            n_correct = (y[idx_oof] == preds_oof.round()).sum()
-            p_val = binom_test(n_correct, n_oof, baseline_accuracy, alternative='greater')
-            accuracy = n_correct/n_oof
-            # relative error reduction, in [0,1]
-            # e.g. (90% acc -> 99% acc) = 0.9, (50% acc -> 59% acc) = 0.18
-            dist = 1 - (1 - accuracy)/(1-baseline_accuracy)
-            dist = max(0, dist)  # below 0 = no evidence for drift
-
-=======
         preds_oof = np.concatenate(preds_oof_list, axis=0)
         probs_oof = softmax(preds_oof, axis=-1) if self.preds_type == 'logits' else preds_oof
         idx_oof = np.concatenate(idx_oof_list, axis=0)
         y_oof = y[idx_oof]
 
         p_val, dist = self.test_probs(y_oof, probs_oof, n_ref, n_cur)
->>>>>>> 25224008
         return p_val, dist