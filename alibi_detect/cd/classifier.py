--- conflicted
+++ resolved
@@ -19,12 +19,8 @@
             preprocess_x_ref: bool = True,
             update_x_ref: Optional[Dict[str, int]] = None,
             preprocess_fn: Optional[Callable] = None,
-<<<<<<< HEAD
-            soft_preds: bool = True,
-=======
             preds_type: str = 'probs',
             binarize_preds: bool = False,
->>>>>>> 25224008
             train_size: Optional[float] = .75,
             n_folds: Optional[int] = None,
             seed: int = 0,
@@ -61,15 +57,10 @@
             for reservoir sampling {'reservoir_sampling': n} is passed.
         preprocess_fn
             Function to preprocess the data before computing the data drift metrics.
-<<<<<<< HEAD
-        soft_preds
-            Whether to test for discrepency on soft (e.g. prob/log-prob) model predictions directly
-=======
         preds_type
             Whether the model outputs 'probs' or 'logits'
         binarize_preds
             Whether to test for discrepency on soft  (e.g. probs/logits) model predictions directly
->>>>>>> 25224008
             with a K-S test or binarise to 0-1 prediction errors and apply a binomial test.
         train_size
             Optional fraction (float between 0 and 1) of the dataset used to train the classifier.
@@ -125,11 +116,7 @@
             self._detector = ClassifierDriftTorch(*args, **kwargs)  # type: ignore
         self.meta = self._detector.meta
 
-<<<<<<< HEAD
-    def predict(self, x: Union[np.ndarray, list],  return_p_val: bool = True,
-=======
     def predict(self, x: np.ndarray,  return_p_val: bool = True,
->>>>>>> 25224008
                 return_distance: bool = True) -> Dict[Dict[str, str], Dict[str, Union[int, float]]]:
         """
         Predict whether a batch of data has drifted from the reference data.
@@ -142,11 +129,7 @@
             Whether to return the p-value of the test.
         return_distance
             Whether to return a notion of strength of the drift.
-<<<<<<< HEAD
-            K-S test stat if soft_preds=True, otherwise relative error reduction.
-=======
             K-S test stat if binarize_preds=False, otherwise relative error reduction.
->>>>>>> 25224008
 
         Returns
         -------
