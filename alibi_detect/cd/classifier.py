--- conflicted
+++ resolved
@@ -44,12 +44,9 @@
             device: Optional[str] = None,
             dataset: Optional[Callable] = None,
             dataloader: Optional[Callable] = None,
-<<<<<<< HEAD
             input_shape: Optional[tuple] = None,
-=======
             use_calibration: bool = False,
             calibration_kwargs: Optional[dict] = None,
->>>>>>> 21838dbd
             data_type: Optional[str] = None
     ) -> None:
         """
@@ -128,10 +125,8 @@
             Dataset object used during training. Only relevant for 'tensorflow' and 'pytorch' backends.
         dataloader
             Dataloader object used during training. Only relevant for 'pytorch' backend.
-<<<<<<< HEAD
         input_shape
             Shape of input data.
-=======
         use_calibration
             Whether to use calibration. Calibration can be used on top of any model.
             Only relevant for 'sklearn' backend.
@@ -139,7 +134,6 @@
             Optional additional kwargs for calibration. Only relevant for 'sklearn' backend.
             See https://scikit-learn.org/stable/modules/generated/sklearn.calibration.CalibratedClassifierCV.html
             for more details.
->>>>>>> 21838dbd
         data_type
             Optionally specify the data type (tabular, image or time-series). Added to metadata.
         """
