import numpy as np
<<<<<<< HEAD
from sklearn.model_selection import StratifiedKFold
from scipy.stats import binom_test, ks_2samp
import tensorflow as tf
from tensorflow.keras.losses import BinaryCrossentropy
from typing import Callable, Dict, Optional, Tuple, Union
from alibi_detect.base import BaseDetector, concept_drift_dict
from alibi_detect.cd.utils import update_reference

logger = logging.getLogger(__name__)


class ClassifierDrift(BaseDetector):

    def __init__(self,
                 p_val: float = .05,
                 model: Union[tf.keras.Model, tf.keras.Sequential] = None,
                 X_ref: Union[np.ndarray, list] = None,
                 preprocess_X_ref: bool = True,
                 update_X_ref: Optional[Dict[str, int]] = None,
                 preprocess_fn: Optional[Callable] = None,
                 preprocess_kwargs: Optional[dict] = None,
                 soft_preds: bool = True,
                 train_size: Optional[float] = .75,
                 n_folds: Optional[int] = None,
                 seed: int = 0,
                 optimizer: tf.keras.optimizers = tf.keras.optimizers.Adam(learning_rate=1e-3),
                 compile_kwargs: Optional[dict] = None,
                 batch_size: int = 32,
                 epochs: int = 3,
                 verbose: int = 0,
                 fit_kwargs: Optional[dict] = None,
                 data_type: Optional[str] = None
                 ) -> None:
=======
from typing import Callable, Dict, Optional, Union
from alibi_detect.utils.frameworks import has_pytorch, has_tensorflow
from alibi_detect.utils.metrics import accuracy

if has_pytorch:
    from alibi_detect.cd.pytorch.classifier import ClassifierDriftTorch

if has_tensorflow:
    from alibi_detect.cd.tensorflow.classifier import ClassifierDriftTF


class ClassifierDrift:
    def __init__(
            self,
            x_ref: np.ndarray,
            model: Callable,
            backend: str = 'tensorflow',
            threshold: float = .55,
            preprocess_x_ref: bool = True,
            update_x_ref: Optional[Dict[str, int]] = None,
            preprocess_fn: Optional[Callable] = None,
            metric_fn: Callable = accuracy,
            metric_name: Optional[str] = None,
            train_size: Optional[float] = .75,
            n_folds: Optional[int] = None,
            seed: int = 0,
            optimizer: Optional[Callable] = None,
            learning_rate: float = 1e-3,
            compile_kwargs: Optional[dict] = None,
            batch_size: int = 32,
            epochs: int = 3,
            verbose: int = 0,
            train_kwargs: Optional[dict] = None,
            device: Optional[str] = None,
            data_type: Optional[str] = None
    ) -> None:
>>>>>>> f7c08b01
        """
        Classifier-based drift detector. The classifier is trained on a fraction of the combined
        reference and test data and drift is detected on the remaining data. To use all the data
        to detect drift, a stratified cross-validation scheme can be chosen.

        Parameters
        ----------
<<<<<<< HEAD
        p_val
            p-value used for the significance of the test.
        model
            Classification model used for drift detection.
        X_ref
            Data used as reference distribution. Can be a list for text data which is then turned into an array
            after the preprocessing step.
        preprocess_X_ref
=======
        x_ref
            Data used as reference distribution.
        model
            PyTorch or TensorFlow classification model used for drift detection.
        backend
            Backend used for the training loop implementation.
        threshold
            Threshold for the drift metric (default is accuracy). Values above the threshold are
            classified as drift.
        preprocess_x_ref
>>>>>>> f7c08b01
            Whether to already preprocess and store the reference data.
        update_x_ref
            Reference data can optionally be updated to the last n instances seen by the detector
            or via reservoir sampling with size n. For the former, the parameter equals {'last': n} while
            for reservoir sampling {'reservoir_sampling': n} is passed.
        preprocess_fn
            Function to preprocess the data before computing the data drift metrics.
<<<<<<< HEAD
        preprocess_kwargs
            Kwargs for `preprocess_fn`.
        soft_preds
            Whether to test for discrepency on soft (e.g. prob/log-prob) model predictions directly
            with a K-S test or binarise to 0-1 prediction errors and apply a binomial test.
=======
        metric_fn
            Function computing the drift metric. Takes `y_true` and `y_pred` as input and
            returns a float: metric_fn(y_true, y_pred). Defaults to accuracy.
        metric_name
            Optional name for the metric_fn used in the return dict. Defaults to 'metric_fn.__name__'.
>>>>>>> f7c08b01
        train_size
            Optional fraction (float between 0 and 1) of the dataset used to train the classifier.
            The drift is detected on `1 - train_size`. Cannot be used in combination with `n_folds`.
        n_folds
            Optional number of stratified folds used for training. The model preds are then calculated
            on all the out-of-fold instances. This allows to leverage all the reference and test data
            for drift detection at the expense of longer computation. If both `train_size` and `n_folds`
            are specified, `n_folds` is prioritized.
        seed
            Optional random seed for fold selection.
        optimizer
            Optimizer used during training of the classifier.
        learning_rate
            Learning rate used by optimizer.
        compile_kwargs
            Optional additional kwargs when compiling the classifier. Only relevant for 'tensorflow' backend.
        batch_size
            Batch size used during training of the classifier.
        epochs
            Number of training epochs for the classifier for each (optional) fold.
        verbose
            Verbosity level during the training of the classifier. 0 is silent, 1 a progress bar.
        train_kwargs
            Optional additional kwargs when fitting the classifier.
        device
            Device type used. The default None tries to use the GPU and falls back on CPU if needed.
            Can be specified by passing either 'cuda', 'gpu' or 'cpu'. Only relevant for 'pytorch' backend.
        data_type
            Optionally specify the data type (tabular, image or time-series). Added to metadata.
        """
        super().__init__()

<<<<<<< HEAD
        if p_val is None:
            logger.warning('No p-value set for the drift threshold. Need to set it to detect data drift.')

        if isinstance(train_size, float) and isinstance(n_folds, int):
            logger.warning('Both `n_folds` and `train_size` specified. By default `n_folds` is used.')

        if isinstance(preprocess_fn, Callable) and isinstance(preprocess_kwargs, dict):  # type: ignore
            self.preprocess_fn = partial(preprocess_fn, **preprocess_kwargs)
        else:
            self.preprocess_fn = preprocess_fn  # type: ignore

        # optionally already preprocess reference data
        self.preprocess_X_ref = preprocess_X_ref
        if preprocess_X_ref and isinstance(self.preprocess_fn, Callable):  # type: ignore
            self.X_ref = self.preprocess_fn(X_ref)
        else:
            self.X_ref = X_ref
        self.update_X_ref = update_X_ref
        self.n = X_ref.shape[0]  # type: ignore
        self.p_val = p_val
        self.soft_preds = soft_preds

        if isinstance(n_folds, int):
            self.train_size = None
            self.skf = StratifiedKFold(n_splits=n_folds, shuffle=True, random_state=seed)
        else:
            self.train_size, self.skf = train_size, None

        self.model = model
        self.compile_kwargs = {'optimizer': optimizer, 'loss': BinaryCrossentropy()}
        if isinstance(compile_kwargs, dict):
            self.compile_kwargs.update(compile_kwargs)
        self.fit_kwargs = {'batch_size': batch_size, 'epochs': epochs, 'verbose': verbose}
        if isinstance(fit_kwargs, dict):
            self.fit_kwargs.update(fit_kwargs)

        # set metadata
        self.meta['detector_type'] = 'offline'
        self.meta['data_type'] = data_type
        self.meta['params'] = {'soft_preds': soft_preds}

    def preprocess(self, X: Union[np.ndarray, list]) -> Tuple[np.ndarray, np.ndarray]:
        """
        Data preprocessing before computing the drift scores.

        Parameters
        ----------
        X
            Batch of instances.

        Returns
        -------
        Preprocessed reference data and new instances.
        """
        if isinstance(self.preprocess_fn, Callable):  # type: ignore
            X = self.preprocess_fn(X)
            X_ref = self.X_ref if self.preprocess_X_ref else self.preprocess_fn(self.X_ref)
            return X_ref, X
        else:
            return self.X_ref, X

    def score(self, X: Union[np.ndarray, list]) -> Tuple[float, float]:
        """
        Compute the out-of-fold performance of the classifier
        trained to distinguish the reference data from the data to be tested.

        Parameters
        ----------
        X
            Batch of instances.

        Returns
        -------
        p-value, and a notion of distance between the trained classifier's out-of-fold performance
        and that which we'd expect under the null assumption of no drift.
        """
        X_ref, X = self.preprocess(X)

        # create dataset and labels
        x = np.concatenate([X_ref, X], axis=0)
        y = np.concatenate([np.zeros(X_ref.shape[0]), np.ones(X.shape[0])], axis=0).astype(int)

        # random shuffle if stratified folds are not used
        if self.skf is None:
            n_tot = x.shape[0]
            idx_shuffle = np.random.choice(np.arange(x.shape[0]), size=n_tot, replace=False)
            n_tr = int(n_tot * self.train_size)
            idx_tr, idx_te = idx_shuffle[:n_tr], idx_shuffle[n_tr:]
            splits = [(idx_tr, idx_te)]
        else:  # use stratified folds
            splits = self.skf.split(x, y)

        # iterate over folds: train a new model for each fold and make out-of-fold (oof) predictions
        preds_oof_list, idx_oof_list = [], []
        for idx_tr, idx_te in splits:
            x_tr, y_tr, x_te = x[idx_tr], np.eye(2)[y[idx_tr]], x[idx_te]
            clf = tf.keras.models.clone_model(self.model)
            clf.compile(**self.compile_kwargs)
            clf.fit(x=x_tr, y=y_tr, **self.fit_kwargs)
            preds = clf.predict(x_te, batch_size=self.fit_kwargs['batch_size'])
            preds_oof_list.append(preds)
            idx_oof_list.append(idx_te)
        preds_oof = np.concatenate(preds_oof_list, axis=0)[:, 1]
        idx_oof = np.concatenate(idx_oof_list, axis=0)

        if self.soft_preds:
            log_losses_ref = preds_oof[y[idx_oof] == 0]
            log_losses_cur = preds_oof[y[idx_oof] == 1]
            dist, p_val = ks_2samp(log_losses_ref, log_losses_cur, alternative='greater')
        else:
            baseline_accuracy = max(X_ref.shape[0], X.shape[0]) / (X_ref.shape[0] + X.shape[0])  # exp under null
            n_oof = idx_oof.shape[0]
            n_correct = (y[idx_oof] == preds_oof.round()).sum()
            p_val = binom_test(n_correct, n_oof, baseline_accuracy, alternative='greater')
            accuracy = n_correct/n_oof
            # relative error reduction, in [0,1]
            # e.g. (90% acc -> 99% acc) = 0.9, (50% acc -> 59% acc) = 0.18
            dist = 1 - (1 - accuracy)/(1-baseline_accuracy)
            dist = max(0, dist)  # below 0 = no evidence for drift

        return p_val, dist

    def predict(self, X: Union[np.ndarray, list],  return_p_val: bool = True,
                return_distance: bool = True) -> Dict[Dict[str, str], Dict[str, Union[int, float]]]:
=======
        backend = backend.lower()
        if backend == 'tensorflow' and not has_tensorflow or backend == 'pytorch' and not has_pytorch:
            raise ImportError(f'{backend} not installed. Cannot initialize and run the '
                              f'ClassifierDrift detector with {backend} backend.')
        elif backend not in ['tensorflow', 'pytorch']:
            raise NotImplementedError(f'{backend} not implemented. Use tensorflow or pytorch instead.')

        kwargs = locals()
        args = [kwargs['x_ref'], kwargs['model']]
        pop_kwargs = ['self', 'x_ref', 'model', 'backend', '__class__']
        if kwargs['optimizer'] is None:
            pop_kwargs += ['optimizer']
        [kwargs.pop(k, None) for k in pop_kwargs]

        if backend == 'tensorflow' and has_tensorflow:
            kwargs.pop('device', None)
            self._detector = ClassifierDriftTF(*args, **kwargs)  # type: ignore
        else:
            kwargs.pop('compile_kwargs', None)
            self._detector = ClassifierDriftTorch(*args, **kwargs)  # type: ignore
        self.meta = self._detector.meta

    def predict(self, x: np.ndarray, return_metric: bool = True) \
            -> Dict[Dict[str, str], Dict[str, Union[int, float]]]:
>>>>>>> f7c08b01
        """
        Predict whether a batch of data has drifted from the reference data.

        Parameters
        ----------
        x
            Batch of instances.
        return_p_val
            Whether to return the p-value of the test.
        return_distance
            Whether to return a notion of strength of the drift.
            K-S test stat if soft_preds=True, otherwise relative error reduction.

        Returns
        -------
        Dictionary containing 'meta' and 'data' dictionaries.
        'meta' has the model's metadata.
        'data' contains the drift prediction and optionally the performance of the classifier
            relative to its expectation under the no-change null.
        """
<<<<<<< HEAD
        # compute drift scores
        p_val, dist = self.score(X)
        drift_pred = int(p_val < self.p_val)

        # update reference dataset
        if isinstance(self.update_X_ref, dict) and self.preprocess_fn is not None and self.preprocess_X_ref:
            X = self.preprocess_fn(X)
        self.X_ref = update_reference(self.X_ref, X, self.n, self.update_X_ref)
        # used for reservoir sampling
        self.n += X.shape[0]  # type: ignore

        # populate drift dict
        cd = concept_drift_dict()
        cd['meta'] = self.meta
        cd['data']['is_drift'] = drift_pred
        if return_p_val:
            cd['data']['p_val'] = p_val
            cd['data']['threshold'] = self.p_val
        if return_distance:
            cd['data']['distance'] = dist
        return cd
=======
        return self._detector.predict(x, return_metric)
>>>>>>> f7c08b01
<|MERGE_RESOLUTION|>--- conflicted
+++ resolved
@@ -1,42 +1,6 @@
 import numpy as np
-<<<<<<< HEAD
-from sklearn.model_selection import StratifiedKFold
-from scipy.stats import binom_test, ks_2samp
-import tensorflow as tf
-from tensorflow.keras.losses import BinaryCrossentropy
-from typing import Callable, Dict, Optional, Tuple, Union
-from alibi_detect.base import BaseDetector, concept_drift_dict
-from alibi_detect.cd.utils import update_reference
-
-logger = logging.getLogger(__name__)
-
-
-class ClassifierDrift(BaseDetector):
-
-    def __init__(self,
-                 p_val: float = .05,
-                 model: Union[tf.keras.Model, tf.keras.Sequential] = None,
-                 X_ref: Union[np.ndarray, list] = None,
-                 preprocess_X_ref: bool = True,
-                 update_X_ref: Optional[Dict[str, int]] = None,
-                 preprocess_fn: Optional[Callable] = None,
-                 preprocess_kwargs: Optional[dict] = None,
-                 soft_preds: bool = True,
-                 train_size: Optional[float] = .75,
-                 n_folds: Optional[int] = None,
-                 seed: int = 0,
-                 optimizer: tf.keras.optimizers = tf.keras.optimizers.Adam(learning_rate=1e-3),
-                 compile_kwargs: Optional[dict] = None,
-                 batch_size: int = 32,
-                 epochs: int = 3,
-                 verbose: int = 0,
-                 fit_kwargs: Optional[dict] = None,
-                 data_type: Optional[str] = None
-                 ) -> None:
-=======
 from typing import Callable, Dict, Optional, Union
 from alibi_detect.utils.frameworks import has_pytorch, has_tensorflow
-from alibi_detect.utils.metrics import accuracy
 
 if has_pytorch:
     from alibi_detect.cd.pytorch.classifier import ClassifierDriftTorch
@@ -51,12 +15,11 @@
             x_ref: np.ndarray,
             model: Callable,
             backend: str = 'tensorflow',
-            threshold: float = .55,
+            p_val: float = .05,
             preprocess_x_ref: bool = True,
             update_x_ref: Optional[Dict[str, int]] = None,
             preprocess_fn: Optional[Callable] = None,
-            metric_fn: Callable = accuracy,
-            metric_name: Optional[str] = None,
+            soft_preds: bool = True,
             train_size: Optional[float] = .75,
             n_folds: Optional[int] = None,
             seed: int = 0,
@@ -70,7 +33,6 @@
             device: Optional[str] = None,
             data_type: Optional[str] = None
     ) -> None:
->>>>>>> f7c08b01
         """
         Classifier-based drift detector. The classifier is trained on a fraction of the combined
         reference and test data and drift is detected on the remaining data. To use all the data
@@ -78,27 +40,15 @@
 
         Parameters
         ----------
-<<<<<<< HEAD
-        p_val
-            p-value used for the significance of the test.
-        model
-            Classification model used for drift detection.
-        X_ref
-            Data used as reference distribution. Can be a list for text data which is then turned into an array
-            after the preprocessing step.
-        preprocess_X_ref
-=======
         x_ref
             Data used as reference distribution.
         model
             PyTorch or TensorFlow classification model used for drift detection.
         backend
             Backend used for the training loop implementation.
-        threshold
-            Threshold for the drift metric (default is accuracy). Values above the threshold are
-            classified as drift.
+        p_val
+            p-value used for the significance of the test.
         preprocess_x_ref
->>>>>>> f7c08b01
             Whether to already preprocess and store the reference data.
         update_x_ref
             Reference data can optionally be updated to the last n instances seen by the detector
@@ -106,19 +56,9 @@
             for reservoir sampling {'reservoir_sampling': n} is passed.
         preprocess_fn
             Function to preprocess the data before computing the data drift metrics.
-<<<<<<< HEAD
-        preprocess_kwargs
-            Kwargs for `preprocess_fn`.
         soft_preds
             Whether to test for discrepency on soft (e.g. prob/log-prob) model predictions directly
             with a K-S test or binarise to 0-1 prediction errors and apply a binomial test.
-=======
-        metric_fn
-            Function computing the drift metric. Takes `y_true` and `y_pred` as input and
-            returns a float: metric_fn(y_true, y_pred). Defaults to accuracy.
-        metric_name
-            Optional name for the metric_fn used in the return dict. Defaults to 'metric_fn.__name__'.
->>>>>>> f7c08b01
         train_size
             Optional fraction (float between 0 and 1) of the dataset used to train the classifier.
             The drift is detected on `1 - train_size`. Cannot be used in combination with `n_folds`.
@@ -151,132 +91,6 @@
         """
         super().__init__()
 
-<<<<<<< HEAD
-        if p_val is None:
-            logger.warning('No p-value set for the drift threshold. Need to set it to detect data drift.')
-
-        if isinstance(train_size, float) and isinstance(n_folds, int):
-            logger.warning('Both `n_folds` and `train_size` specified. By default `n_folds` is used.')
-
-        if isinstance(preprocess_fn, Callable) and isinstance(preprocess_kwargs, dict):  # type: ignore
-            self.preprocess_fn = partial(preprocess_fn, **preprocess_kwargs)
-        else:
-            self.preprocess_fn = preprocess_fn  # type: ignore
-
-        # optionally already preprocess reference data
-        self.preprocess_X_ref = preprocess_X_ref
-        if preprocess_X_ref and isinstance(self.preprocess_fn, Callable):  # type: ignore
-            self.X_ref = self.preprocess_fn(X_ref)
-        else:
-            self.X_ref = X_ref
-        self.update_X_ref = update_X_ref
-        self.n = X_ref.shape[0]  # type: ignore
-        self.p_val = p_val
-        self.soft_preds = soft_preds
-
-        if isinstance(n_folds, int):
-            self.train_size = None
-            self.skf = StratifiedKFold(n_splits=n_folds, shuffle=True, random_state=seed)
-        else:
-            self.train_size, self.skf = train_size, None
-
-        self.model = model
-        self.compile_kwargs = {'optimizer': optimizer, 'loss': BinaryCrossentropy()}
-        if isinstance(compile_kwargs, dict):
-            self.compile_kwargs.update(compile_kwargs)
-        self.fit_kwargs = {'batch_size': batch_size, 'epochs': epochs, 'verbose': verbose}
-        if isinstance(fit_kwargs, dict):
-            self.fit_kwargs.update(fit_kwargs)
-
-        # set metadata
-        self.meta['detector_type'] = 'offline'
-        self.meta['data_type'] = data_type
-        self.meta['params'] = {'soft_preds': soft_preds}
-
-    def preprocess(self, X: Union[np.ndarray, list]) -> Tuple[np.ndarray, np.ndarray]:
-        """
-        Data preprocessing before computing the drift scores.
-
-        Parameters
-        ----------
-        X
-            Batch of instances.
-
-        Returns
-        -------
-        Preprocessed reference data and new instances.
-        """
-        if isinstance(self.preprocess_fn, Callable):  # type: ignore
-            X = self.preprocess_fn(X)
-            X_ref = self.X_ref if self.preprocess_X_ref else self.preprocess_fn(self.X_ref)
-            return X_ref, X
-        else:
-            return self.X_ref, X
-
-    def score(self, X: Union[np.ndarray, list]) -> Tuple[float, float]:
-        """
-        Compute the out-of-fold performance of the classifier
-        trained to distinguish the reference data from the data to be tested.
-
-        Parameters
-        ----------
-        X
-            Batch of instances.
-
-        Returns
-        -------
-        p-value, and a notion of distance between the trained classifier's out-of-fold performance
-        and that which we'd expect under the null assumption of no drift.
-        """
-        X_ref, X = self.preprocess(X)
-
-        # create dataset and labels
-        x = np.concatenate([X_ref, X], axis=0)
-        y = np.concatenate([np.zeros(X_ref.shape[0]), np.ones(X.shape[0])], axis=0).astype(int)
-
-        # random shuffle if stratified folds are not used
-        if self.skf is None:
-            n_tot = x.shape[0]
-            idx_shuffle = np.random.choice(np.arange(x.shape[0]), size=n_tot, replace=False)
-            n_tr = int(n_tot * self.train_size)
-            idx_tr, idx_te = idx_shuffle[:n_tr], idx_shuffle[n_tr:]
-            splits = [(idx_tr, idx_te)]
-        else:  # use stratified folds
-            splits = self.skf.split(x, y)
-
-        # iterate over folds: train a new model for each fold and make out-of-fold (oof) predictions
-        preds_oof_list, idx_oof_list = [], []
-        for idx_tr, idx_te in splits:
-            x_tr, y_tr, x_te = x[idx_tr], np.eye(2)[y[idx_tr]], x[idx_te]
-            clf = tf.keras.models.clone_model(self.model)
-            clf.compile(**self.compile_kwargs)
-            clf.fit(x=x_tr, y=y_tr, **self.fit_kwargs)
-            preds = clf.predict(x_te, batch_size=self.fit_kwargs['batch_size'])
-            preds_oof_list.append(preds)
-            idx_oof_list.append(idx_te)
-        preds_oof = np.concatenate(preds_oof_list, axis=0)[:, 1]
-        idx_oof = np.concatenate(idx_oof_list, axis=0)
-
-        if self.soft_preds:
-            log_losses_ref = preds_oof[y[idx_oof] == 0]
-            log_losses_cur = preds_oof[y[idx_oof] == 1]
-            dist, p_val = ks_2samp(log_losses_ref, log_losses_cur, alternative='greater')
-        else:
-            baseline_accuracy = max(X_ref.shape[0], X.shape[0]) / (X_ref.shape[0] + X.shape[0])  # exp under null
-            n_oof = idx_oof.shape[0]
-            n_correct = (y[idx_oof] == preds_oof.round()).sum()
-            p_val = binom_test(n_correct, n_oof, baseline_accuracy, alternative='greater')
-            accuracy = n_correct/n_oof
-            # relative error reduction, in [0,1]
-            # e.g. (90% acc -> 99% acc) = 0.9, (50% acc -> 59% acc) = 0.18
-            dist = 1 - (1 - accuracy)/(1-baseline_accuracy)
-            dist = max(0, dist)  # below 0 = no evidence for drift
-
-        return p_val, dist
-
-    def predict(self, X: Union[np.ndarray, list],  return_p_val: bool = True,
-                return_distance: bool = True) -> Dict[Dict[str, str], Dict[str, Union[int, float]]]:
-=======
         backend = backend.lower()
         if backend == 'tensorflow' and not has_tensorflow or backend == 'pytorch' and not has_pytorch:
             raise ImportError(f'{backend} not installed. Cannot initialize and run the '
@@ -299,9 +113,8 @@
             self._detector = ClassifierDriftTorch(*args, **kwargs)  # type: ignore
         self.meta = self._detector.meta
 
-    def predict(self, x: np.ndarray, return_metric: bool = True) \
-            -> Dict[Dict[str, str], Dict[str, Union[int, float]]]:
->>>>>>> f7c08b01
+    def predict(self, x: Union[np.ndarray, list],  return_p_val: bool = True,
+                return_distance: bool = True) -> Dict[Dict[str, str], Dict[str, Union[int, float]]]:
         """
         Predict whether a batch of data has drifted from the reference data.
 
@@ -319,31 +132,7 @@
         -------
         Dictionary containing 'meta' and 'data' dictionaries.
         'meta' has the model's metadata.
-        'data' contains the drift prediction and optionally the performance of the classifier
-            relative to its expectation under the no-change null.
+        'data' contains the drift prediction and optionally the p-value and performance of
+        the classifier relative to its expectation under the no-change null.
         """
-<<<<<<< HEAD
-        # compute drift scores
-        p_val, dist = self.score(X)
-        drift_pred = int(p_val < self.p_val)
-
-        # update reference dataset
-        if isinstance(self.update_X_ref, dict) and self.preprocess_fn is not None and self.preprocess_X_ref:
-            X = self.preprocess_fn(X)
-        self.X_ref = update_reference(self.X_ref, X, self.n, self.update_X_ref)
-        # used for reservoir sampling
-        self.n += X.shape[0]  # type: ignore
-
-        # populate drift dict
-        cd = concept_drift_dict()
-        cd['meta'] = self.meta
-        cd['data']['is_drift'] = drift_pred
-        if return_p_val:
-            cd['data']['p_val'] = p_val
-            cd['data']['threshold'] = self.p_val
-        if return_distance:
-            cd['data']['distance'] = dist
-        return cd
-=======
-        return self._detector.predict(x, return_metric)
->>>>>>> f7c08b01
+        return self._detector.predict(x, return_p_val, return_distance)