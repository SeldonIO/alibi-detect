# .readthedocs.yml
# Read the Docs configuration file
# See https://docs.readthedocs.io/en/stable/config-file/v2.html for details

# Required
version: 2

# Set the version of Python and other tools you might need
build:
  os: ubuntu-20.04
  tools:
    python: "3.9"
<<<<<<< HEAD
  apt_packages:
    - pandoc
=======
>>>>>>> b3e2ce1f

# Build documentation in the docs/ directory with Sphinx
sphinx:
  configuration: doc/source/conf.py

# Optionally build your docs in additional formats such as PDF
formats:
  - pdf

# Optionally set the version of Python and requirements required to build your docs
python:
  install:
<<<<<<< HEAD
    - requirements: requirements/docs.txt
=======
    - requirements: requirements/docs.txt
    - method: pip
      path: .
>>>>>>> b3e2ce1f
<|MERGE_RESOLUTION|>--- conflicted
+++ resolved
@@ -10,11 +10,6 @@
   os: ubuntu-20.04
   tools:
     python: "3.9"
-<<<<<<< HEAD
-  apt_packages:
-    - pandoc
-=======
->>>>>>> b3e2ce1f
 
 # Build documentation in the docs/ directory with Sphinx
 sphinx:
@@ -27,10 +22,6 @@
 # Optionally set the version of Python and requirements required to build your docs
 python:
   install:
-<<<<<<< HEAD
-    - requirements: requirements/docs.txt
-=======
     - requirements: requirements/docs.txt
     - method: pip
-      path: .
->>>>>>> b3e2ce1f
+      path: .