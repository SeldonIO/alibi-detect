--- conflicted
+++ resolved
@@ -180,14 +180,8 @@
 
 #### TensorFlow and PyTorch support
 
-<<<<<<< HEAD
 The drift detectors support TensorFlow, PyTorch and (where applicable) [KeOps](https://www.kernel-operations.io/keops/index.html) backends. 
-Alibi Detect does however not install PyTorch or KeOps for you. 
-Check the [PyTorch docs](https://pytorch.org/) how to do this. KeOps can be installed via pip: ```pip install pykeops```. Example:
-=======
-The drift detectors support TensorFlow and PyTorch backends. Alibi Detect does not install these as default. See the 
-[installation options](#installation-and-usage) for more details.
->>>>>>> a86b2780
+However, Alibi Detect does not install these by default. See the [installation options](#installation-and-usage) for more details.
 
 ```python
 from alibi_detect.cd import MMDDrift
