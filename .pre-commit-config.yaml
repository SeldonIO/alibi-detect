repos:
  - repo: https://github.com/pre-commit/pre-commit-hooks
    rev: v2.4.0
    hooks:
      - id: flake8
  - repo: https://github.com/pre-commit/mirrors-mypy
    rev: v0.990
    hooks:
      - id: mypy
        additional_dependencies: [
<<<<<<< HEAD
          types-requests>=2.25.0,
        ]
        exclude: 'doc/'
=======
          types-requests~=2.25,
          types-toml~=0.10
        ]
>>>>>>> 57488644
<|MERGE_RESOLUTION|>--- conflicted
+++ resolved
@@ -8,12 +8,7 @@
     hooks:
       - id: mypy
         additional_dependencies: [
-<<<<<<< HEAD
-          types-requests>=2.25.0,
-        ]
-        exclude: 'doc/'
-=======
           types-requests~=2.25,
           types-toml~=0.10
         ]
->>>>>>> 57488644
+        exclude: 'doc/'