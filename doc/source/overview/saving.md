# Saving and Loading

Alibi Detect includes support for saving and loading detectors to disk. To 
save a detector, simply call the {func}`~alibi_detect.saving.save_detector` method and provide a path to a directory 
(a new one will be created if it doesn't exist):

```python
from alibi_detect.od import OutlierVAE
from alibi_detect.saving import save_detector

od = OutlierVAE(...) 

filepath = './my_detector/'
save_detector(od, filepath)
```

To load a previously saved detector, use the {func}`~alibi_detect.saving.load_detector` method and provide it with the 
path to the detector's directory:

```python
from alibi_detect.saving import load_detector

filepath = './my_detector/'
od = load_detector(filepath)
```

```{warning}
When loading a saved detector, a warning will be issued if the runtime alibi-detect version is 
different from the version used to save the detector. **It is highly recommended to use the same 
alibi-detect, Python and dependency versions as were used to save the detector to avoid potential 
bugs and incompatibilities**.
```

## Formats
Detectors can be saved using two formats:

- **Config format**: For drift detectors, by default {func}`~alibi_detect.saving.save_detector` serializes the detector 
- via a config file named `config.toml`, stored in `filepath`. The [TOML](https://toml.io/en/) format is human-readable,
which makes the config files useful for record keeping, and allows a detector to be edited before it is reloaded. For 
more details, see [Detector Configuration Files](config_files.md).

- **Legacy format**: Outlier and adversarial detectors are saved to
[dill](https://dill.readthedocs.io/en/latest/dill.html) files stored within `filepath`. Drift detectors can also be 
saved in this legacy format by running {func}`~alibi_detect.saving.save_detector` with 
`legacy=True`. Loading is performed in the same way, by simply running `load_detector(filepath)`.


## Supported detectors

The following tables list the current state of save/load support for each detector. Adding full support 
for the remaining detectors is in the [Roadmap](roadmap.md).


````{tab-set}

```{tab-item} Drift detectors
| Detector                                                                       | Legacy save/load | Config save/load |
|:-------------------------------------------------------------------------------|:----------------:|:----------------:|
| [Kolmogorov-Smirnov](../cd/methods/ksdrift.ipynb)                              |        ✅         |        ✅         |
| [Cramér-von Mises](../cd/methods/cvmdrift.ipynb)                               |        ❌         |        ✅         |
| [Fisher's Exact Test](../cd/methods/fetdrift.ipynb)                            |        ❌         |        ✅         |
| [Least-Squares Density Difference](../cd/methods/lsdddrift.ipynb)              |        ❌         |        ✅         |
| [Maximum Mean Discrepancy](../cd/methods/mmddrift.ipynb)                       |        ✅         |        ✅         |
| [Learned Kernel MMD](../cd/methods/learnedkerneldrift.ipynb)                   |        ❌         |        ✅         |
| [Chi-Squared](../cd/methods/chisquaredrift.ipynb)                              |        ✅         |        ✅         |
| [Mixed-type tabular](../cd/methods/tabulardrift.ipynb)                         |        ✅         |        ✅         |
| [Classifier](../cd/methods/classifierdrift.ipynb)                              |        ✅         |        ✅         |
| [Spot-the-diff](../cd/methods/spotthediffdrift.ipynb)                          |        ❌         |        ✅         |
| [Classifier Uncertainty](../cd/methods/modeluncdrift.ipynb)                    |        ❌         |        ✅         |
| [Regressor Uncertainty](../cd/methods/modeluncdrift.ipynb)                     |        ❌         |        ✅         |
| [Online Cramér-von Mises](../cd/methods/onlinecvmdrift.ipynb)                  |        ❌         |        ✅         |
| [Online Fisher's Exact Test](../cd/methods/onlinefetdrift.ipynb)               |        ❌         |        ✅         |
| [Online Least-Squares Density Difference](../cd/methods/onlinelsdddrift.ipynb) |        ❌         |        ✅         |
| [Online Maximum Mean Discrepancy](../cd/methods/onlinemmddrift.ipynb)          |        ❌         |        ✅         |
```

```{tab-item} Outlier detectors
| Detector                                                | Legacy save/load | Config save/load |
|:--------------------------------------------------------|:----------------:|:----------------:|
| [Isolation Forest](../od/methods/iforest.ipynb)         |         ✅       |       ❌          |         
| [Mahalanobis Distance](../od/methods/mahalanobis.ipynb) |         ✅       |       ❌          |
| [AE](../od/methods/ae.ipynb)                            |         ✅       |       ❌          |
| [VAE](../od/methods/vae.ipynb)                          |         ✅       |       ❌          |
| [AEGMM](../od/methods/aegmm.ipynb)                      |         ✅       |       ❌          |
| [VAEGMM](../od/methods/vaegmm.ipynb)                    |         ✅       |       ❌          |
| [Likelihood Ratios](../od/methods/llr.ipynb)            |         ✅       |       ❌          |
| [Prophet](../od/methods/prophet.ipynb)                  |         ✅       |       ❌          |
| [Spectral Residual](../od/methods/sr.ipynb)             |         ✅       |       ❌          |
| [Seq2Seq](../od/methods/seq2seq.ipynb)                  |         ✅       |       ❌          |

```

```{tab-item} Adversarial detectors
| Detector                                                    | Legacy save/load | Config save/load |
|:------------------------------------------------------------|:----------------:|:----------------:|
| [Adversarial AE](../ad/methods/adversarialae.ipynb)         |        ✅        |        ❌         |
| [Model distillation](../ad/methods/modeldistillation.ipynb) |        ✅        |        ❌         |
```
````

(supported_models)=
## Supported ML models

Alibi Detect drift detectors offer the option to perform [preprocessing](../cd/background.md#input-preprocessing)
with user-defined machine learning models:

```python
model = ... # A TensorFlow model
preprocess_fn = partial(preprocess_drift, model=model, batch_size=128)
cd = MMDDrift(x_ref, backend='tensorflow', p_val=.05, preprocess_fn=preprocess_fn)
```

Additionally, some detectors are built upon models directly, 
for example the [Classifier drift detector](../cd/methods/classifierdrift.ipynb) requires a `model` to be passed
as an argument:

```python
cd = ClassifierDrift(x_ref, model, backend='sklearn', p_val=.05, preds_type='probs')
```

In order for a detector to be saveable and loadable, any models contained within it (or referenced within a 
[detector configuration file](config_files.md#specifying-artefacts)) must fall within the family of supported models:

<<<<<<< HEAD
`````{tab-set}

````{tab-item} PyTorch
PyTorch models are serialized by saving the
[entire model](https://pytorch.org/tutorials/beginner/saving_loading_models.html#save-load-entire-model)
using the [dill](https://dill.readthedocs.io/en/latest/index.html) module. Therefore, Alibi Detect should support 
any PyTorch model that can be saved and loaded with `torch.save(..., pickle_module=dill)` and 
`torch.load(..., pickle_module=dill)`.
````

````{tab-item} TensorFlow
TensorFlow models are serialized to the TensorFlow 
[SavedModel](https://www.tensorflow.org/guide/saved_model) format. For loading, 
{func}`~alibi_detect.saving.load_detector` supports both the TensorFlow 
[SavedModel](https://www.tensorflow.org/guide/saved_model) and 
[HDF5](https://www.tensorflow.org/guide/keras/save_and_serialize#keras_h5_format) formats. If the model, or constituent 
layers, are constructed by [subclassing](https://www.tensorflow.org/guide/keras/custom_layers_and_models), and either:

1. The TensorFlow version is `<2.9`
2. The model is used in the `model` arg of [ClassifierDrift](../cd/methods/classifierdrift.ipynb) or
[LearnedKernelDrift](../cd/methods/learnedkerneldrift.ipynb)

the custom classes must be defined in the loading runtime and decorated with
[register_keras_serializable](https://www.tensorflow.org/api_docs/python/tf/keras/utils/register_keras_serializable),
or stored in a [custom_objects](https://www.tensorflow.org/guide/keras/save_and_serialize#custom_objects) dictionary 
given to {func}`~alibi_detect.saving.load_detector`.
See [Drift detection on Amazon reviews](../examples/cd_text_amazon.ipynb) for an example.

```{admonition} Tips
- Make sure to define `get_config` and `from_config` methods for subclassed layers and models (see
[here](https://www.tensorflow.org/tutorials/keras/save_and_load#saving_custom_objects)).
- The {obj}`~alibi_detect.cd.tensorflow.HiddenOutput` utility class is not currently compatible with subclassed models.
```
````

````{tab-item} Scikit-learn
=======
````{tab-set}

```{tab-item} TensorFlow
Alibi Detect supports serialization of any TensorFlow model that can be serialized to the 
[HDF5](https://www.tensorflow.org/guide/keras/save_and_serialize#keras_h5_format) format. 
Custom objects should be pre-registered with 
[register_keras_serializable](https://www.tensorflow.org/api_docs/python/tf/keras/utils/register_keras_serializable).
```

```{tab-item} PyTorch
PyTorch models are serialized by saving the [entire model](https://pytorch.org/tutorials/beginner/saving_loading_models.html#save-load-entire-model)
using the [dill](https://dill.readthedocs.io/en/latest/index.html) module. Therefore, Alibi Detect should support any PyTorch 
model that can be saved and loaded with `torch.save(..., pickle_module=dill)` and `torch.load(..., pickle_module=dill)`.
```

```{tab-item} Scikit-learn
>>>>>>> c0c5e644
Scikit-learn models are serialized using [joblib](https://joblib.readthedocs.io/en/latest/persistence.html).
Any scikit-learn model that is a subclass of {py:class}`sklearn.base.BaseEstimator` is supported, including 
[xgboost](https://xgboost.readthedocs.io/en/latest/python/python_api.html#module-xgboost.sklearn) models following 
the scikit-learn API.
<<<<<<< HEAD
````
`````
=======
```
````

## Online detectors

[Online drift detectors](../cd/methods.md#online) are stateful, with their state updated each timestep `t` (each time
`.predict()` is called). {func}`~alibi_detect.saving.save_detector` will save the state of online 
detectors to disk if `t > 0`. At load time, {func}`~alibi_detect.saving.load_detector` will load this state.
For example:

```python
from alibi_detect.cd import LSDDDriftOnline
from alibi_detect.saving import save_detector, load_detector

# Init detector (t=0)
dd = LSDDDriftOnline(x_ref, window_size=10, ert=50)

# Run 2 predictions
pred_1 = dd.predict(x_1)  # t=1 
pred_2 = dd.predict(x_2)  # t=2

# Save detector (state will be saved since t>0)
save_detector(dd, filepath)

# Load detector
dd_new = load_detector(filepath)  # detector will start at t=2
```

To save a clean (stateless) detector, it should be reset before saving:

```python
dd.reset_state()  # reset to t=0
save_detector(dd, filepath)  # save the detector without state
```
>>>>>>> c0c5e644
<|MERGE_RESOLUTION|>--- conflicted
+++ resolved
@@ -121,7 +121,6 @@
 In order for a detector to be saveable and loadable, any models contained within it (or referenced within a 
 [detector configuration file](config_files.md#specifying-artefacts)) must fall within the family of supported models:
 
-<<<<<<< HEAD
 `````{tab-set}
 
 ````{tab-item} PyTorch
@@ -158,34 +157,12 @@
 ````
 
 ````{tab-item} Scikit-learn
-=======
-````{tab-set}
-
-```{tab-item} TensorFlow
-Alibi Detect supports serialization of any TensorFlow model that can be serialized to the 
-[HDF5](https://www.tensorflow.org/guide/keras/save_and_serialize#keras_h5_format) format. 
-Custom objects should be pre-registered with 
-[register_keras_serializable](https://www.tensorflow.org/api_docs/python/tf/keras/utils/register_keras_serializable).
-```
-
-```{tab-item} PyTorch
-PyTorch models are serialized by saving the [entire model](https://pytorch.org/tutorials/beginner/saving_loading_models.html#save-load-entire-model)
-using the [dill](https://dill.readthedocs.io/en/latest/index.html) module. Therefore, Alibi Detect should support any PyTorch 
-model that can be saved and loaded with `torch.save(..., pickle_module=dill)` and `torch.load(..., pickle_module=dill)`.
-```
-
-```{tab-item} Scikit-learn
->>>>>>> c0c5e644
 Scikit-learn models are serialized using [joblib](https://joblib.readthedocs.io/en/latest/persistence.html).
 Any scikit-learn model that is a subclass of {py:class}`sklearn.base.BaseEstimator` is supported, including 
 [xgboost](https://xgboost.readthedocs.io/en/latest/python/python_api.html#module-xgboost.sklearn) models following 
 the scikit-learn API.
-<<<<<<< HEAD
 ````
 `````
-=======
-```
-````
 
 ## Online detectors
 
@@ -217,5 +194,4 @@
 ```python
 dd.reset_state()  # reset to t=0
 save_detector(dd, filepath)  # save the detector without state
-```
->>>>>>> c0c5e644
+```