# Getting Started

## Installation

alibi-detect can be installed from [PyPI](https://pypi.org/project/alibi-detect/):

```bash
pip install alibi-detect
```

## Features

[Alibi Detect](https://github.com/SeldonIO/alibi-detect) is an open source Python library focused on 
**outlier**, **adversarial** and **drift** detection. The package aims to cover both 
online and offline detectors for tabular data, text, images and time series. 
Both **TensorFlow** and **PyTorch** backends are supported for drift detection. Alibi Detect does however 
not install PyTorch for you. Check the [PyTorch docs](https://pytorch.org/) how to do this.

To get a list of respectively the latest outlier, adversarial and drift detection algorithms, you can type:

```python
import alibi_detect
alibi_detect.od.__all__
```

```
['OutlierAEGMM',
 'IForest',
 'Mahalanobis',
 'OutlierAE',
 'OutlierVAE',
 'OutlierVAEGMM',
 'OutlierProphet',  # requires prophet: pip install alibi-detect[prophet]
 'OutlierSeq2Seq',
 'SpectralResidual',
 'LLR']
```

```python
alibi_detect.ad.__all__
```

```
['AdversarialAE',
'ModelDistillation']
```

```python
alibi_detect.cd.__all__
```

```
['ChiSquareDrift',
 'ClassifierDrift',
 'ClassifierUncertaintyDrift',
 'KSDrift',
 'LSDDDriftOnline',
 'MMDDrift',
<<<<<<< HEAD
 'MMDDriftOnline',
=======
 'RegressorUncertaintyDrift',
>>>>>>> eeacd126
 'TabularDrift']
```

Summary tables highlighting the practical use cases for all the algorithms can be found [here](../overview/algorithms.md).

For detailed information on the **outlier detectors**:

* [Isolation Forest](../methods/iforest.ipynb)

* [Mahalanobis Distance](../methods/mahalanobis.ipynb)
    
* [Auto-Encoder (AE)](../methods/ae.ipynb)

* [Variational Auto-Encoder (VAE)](../methods/vae.ipynb)

* [Auto-Encoding Gaussian Mixture Model (AEGMM)](../methods/aegmm.ipynb)

* [Variational Auto-Encoding Gaussian Mixture Model (VAEGMM)](../methods/vaegmm.ipynb)

* [Likelihood Ratios](../methods/llr.ipynb)
    
* [Prophet Detector](../methods/prophet.ipynb)
    
* [Spectral Residual Detector](../methods/sr.ipynb)
    
* [Sequence-to-Sequence (Seq2Seq) Detector](../methods/seq2seq.ipynb)

Similar for **adversarial detection**:

* [Adversarial AE Detector](../methods/adversarialae.ipynb)
  
* [Model Distillation Detector](../methods/modeldistillation.ipynb)

And **data drift**:
    
* [Kolmogorov-Smirnov Drift Detector](../methods/ksdrift.ipynb)

* [Maximum Mean Discrepancy Drift Detector](../methods/mmddrift.ipynb)

* [Chi-Squared Drift Detector](../methods/chisquaredrift.ipynb)

* [Mixed-type Tabular Data Drift Detector](../methods/tabulardrift.ipynb)

* [Classifier Drift Detector](../methods/classifierdrift.ipynb)

<<<<<<< HEAD
* [Online Maximum Mean Discrepancy Drift Detector](../methods/onlinemmddrift.ipynb)

* [Online Least_Squares Density Difference Drift Detector](../methods/onlinelsdddrift.ipynb)

=======
* [Classifier and Regressor Drift Detectors](../methods/modeluncdrift.ipynb)
>>>>>>> eeacd126

## Basic Usage

We will use the [VAE outlier detector](../methods/vae.ipynb) to illustrate the usage of outlier and adversarial detectors in alibi-detect.

First, we import the detector:

```python
from alibi_detect.od import OutlierVAE
```

Then we initialize it by passing it the necessary arguments:

```python
od = OutlierVAE(
    threshold=0.1,
    encoder_net=encoder_net,
    decoder_net=decoder_net,
    latent_dim=1024
)
```

Some detectors require an additional `.fit` step using training data:

```python
od.fit(X_train)
```

The detectors can be saved or loaded as follows:

```python
from alibi_detect.utils.saving import save_detector, load_detector

filepath = './my_detector/'
save_detector(od, filepath)
od = load_detector(filepath)
```

Finally, we can make predictions on test data and detect outliers or adversarial examples.

```python
preds = od.predict(X_test)
```

The predictions are returned in a dictionary with as keys `meta` and `data`. `meta` contains the detector's metadata while `data` is in itself a dictionary with the actual predictions. It has either `is_outlier`, `is_adversarial` or `is_drift` (filled with 0's and 1's) as well as optional `instance_score`, `feature_score` or `p_value` as keys with numpy arrays as values.

The exact details will vary slightly from method to method, so we encourage the reader to become
familiar with the [types of algorithms supported](../overview/algorithms.md) in alibi-detect.<|MERGE_RESOLUTION|>--- conflicted
+++ resolved
@@ -56,11 +56,8 @@
  'KSDrift',
  'LSDDDriftOnline',
  'MMDDrift',
-<<<<<<< HEAD
  'MMDDriftOnline',
-=======
  'RegressorUncertaintyDrift',
->>>>>>> eeacd126
  'TabularDrift']
 ```
 
@@ -106,14 +103,12 @@
 
 * [Classifier Drift Detector](../methods/classifierdrift.ipynb)
 
-<<<<<<< HEAD
+* [Classifier and Regressor Drift Detectors](../methods/modeluncdrift.ipynb)
+
 * [Online Maximum Mean Discrepancy Drift Detector](../methods/onlinemmddrift.ipynb)
 
 * [Online Least_Squares Density Difference Drift Detector](../methods/onlinelsdddrift.ipynb)
 
-=======
-* [Classifier and Regressor Drift Detectors](../methods/modeluncdrift.ipynb)
->>>>>>> eeacd126
 
 ## Basic Usage
 
