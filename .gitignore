# emacs tmp files
*~

# Byte-compiled / optimized / DLL files
__pycache__/
*.py[cod]
*$py.class

# pycharm
.idea/

# vscode
.vscode

# C extensions
*.so

# Distribution / packaging
.Python
build/
develop-eggs/
dist/
downloads/
eggs/
.eggs/
lib/
lib64/
parts/
sdist/
var/
wheels/
*.egg-info/
.installed.cfg
*.egg
MANIFEST

# Jupyter Notebook
.ipynb_checkpoints

# PyInstaller
#  Usually these files are written by a python script from a template
#  before PyInstaller builds the exe, so as to inject date/other infos into it.
*.manifest
*.spec

# Installer logs
pip-log.txt
pip-delete-this-directory.txt

# Unit test / coverage reports
htmlcov/
.tox/
.coverage
.coverage.*
.cache
nosetests.xml
coverage.xml
*.cover
.hypothesis/
.pytest_cache/

# Translations
*.mo
*.pot

# Django stuff:
*.log
local_settings.py
db.sqlite3

# Flask stuff:
instance/
.webassets-cache

# Scrapy stuff:
.scrapy

# Sphinx documentation
<<<<<<< HEAD
docs/_build/
=======
doc/_build/
doc/source/api/
>>>>>>> 5477740b
doc/source/examples/image/

# PyBuilder
target/

# Jupyter Notebook
.ipynb_checkpoints

# pyenv
.python-version

# celery beat schedule file
celerybeat-schedule

# SageMath parsed files
*.sage.py

# Environments
.env
.venv
env/
venv/
ENV/
env.bak/
venv.bak/

# Spyder project settings
.spyderproject
.spyproject

# Rope project settings
.ropeproject

# mkdocs documentation
/site

# mypy
.mypy_cache/

# temp scripts for debugging
examples/temp_*<|MERGE_RESOLUTION|>--- conflicted
+++ resolved
@@ -76,12 +76,8 @@
 .scrapy
 
 # Sphinx documentation
-<<<<<<< HEAD
-docs/_build/
-=======
 doc/_build/
 doc/source/api/
->>>>>>> 5477740b
 doc/source/examples/image/
 
 # PyBuilder
